{
  "name": "@material/grid-list",
  "version": "0.39.0-0",
  "description": "The Material Components for the web grid list component",
<<<<<<< HEAD
  "license": "Apache-2.0",
  "main": "mdc.gridList.js",
=======
  "license": "MIT",
>>>>>>> 3fec896e
  "repository": {
    "type": "git",
    "url": "https://github.com/material-components/material-components-web.git"
  },
  "keywords": [
    "material components",
    "material design",
    "grid list"
  ],
  "dependencies": {
    "@material/base": "^0.35.0",
    "@material/rtl": "^0.36.0",
    "@material/theme": "^0.38.0",
    "@material/typography": "^0.39.0-0"
  },
  "publishConfig": {
    "access": "public"
  }
}<|MERGE_RESOLUTION|>--- conflicted
+++ resolved
@@ -2,12 +2,8 @@
   "name": "@material/grid-list",
   "version": "0.39.0-0",
   "description": "The Material Components for the web grid list component",
-<<<<<<< HEAD
-  "license": "Apache-2.0",
-  "main": "mdc.gridList.js",
-=======
   "license": "MIT",
->>>>>>> 3fec896e
+  "main": "dist/mdc.gridList.js",
   "repository": {
     "type": "git",
     "url": "https://github.com/material-components/material-components-web.git"
