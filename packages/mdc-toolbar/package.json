--- conflicted
+++ resolved
@@ -2,12 +2,8 @@
   "name": "@material/toolbar",
   "version": "0.39.0-0",
   "description": "The Material Components for the web toolbar component",
-<<<<<<< HEAD
-  "license": "Apache-2.0",
+  "license": "MIT",
   "main": "dist/mdc.toolbar.js",
-=======
-  "license": "MIT",
->>>>>>> 3fec896e
   "repository": {
     "type": "git",
     "url": "https://github.com/material-components/material-components-web.git"
