/**
 * @license
 * Copyright 2018 Google Inc. All Rights Reserved.
 *
 * Licensed under the Apache License, Version 2.0 (the "License");
 *you may not use this file except in compliance with the License.
 * You may obtain a copy of the License at
 *
 * http://www.apache.org/licenses/LICENSE-2.0
 *
 * Unless required by applicable law or agreed to in writing, software
 * distributed under the License is distributed on an "AS IS" BASIS,
 * WITHOUT WARRANTIES OR CONDITIONS OF ANY KIND, either express or implied.
 * See the License for the specific language governing permissions and
 * limitations under the License.
 */

import {strings, cssClasses} from './constants';
import MDCSliderAdapter from './adapter';

import MDCFoundation from '@material/base/foundation';

/** @enum {string} */
const KEY_IDS = {
  ARROW_LEFT: 'ArrowLeft',
  ARROW_RIGHT: 'ArrowRight',
  ARROW_UP: 'ArrowUp',
  ARROW_DOWN: 'ArrowDown',
  HOME: 'Home',
  END: 'End',
  PAGE_UP: 'PageUp',
  PAGE_DOWN: 'PageDown',
};

/** @enum {string} */
const MOVE_EVENT_MAP = {
  'mousedown': 'mousemove',
  'touchstart': 'touchmove',
  'pointerdown': 'pointermove',
};

const DOWN_EVENTS = ['mousedown', 'pointerdown', 'touchstart'];
const UP_EVENTS = ['mouseup', 'pointerup', 'touchend'];

/**
 * @extends {MDCFoundation<!MDCSliderAdapter>}
 */
class MDCSliderFoundation extends MDCFoundation {
  /** @return enum {string} */
  static get strings() {
    return strings;
  }

  /** @return enum {string} */
  static get cssClasses() {
    return cssClasses;
  }

  /** @return {!MDCSliderAdapter} */
  static get defaultAdapter() {
    return /** @type {!MDCSliderAdapter} */ ({
      hasClass: () => {},
      addClass: () => {},
      removeClass: () => {},
      setThumbAttribute: () => {},
<<<<<<< HEAD
      setValueLabelPath: () => {},
      setValueLabelText: () => {},
      setValueLabelTextStyleProperty: () => {},
      removeValueLabelTextStyle: () => {},
      getDigitWidth: () => {},
      getCommaWidth: () => {},
=======
      removeThumbAttribute: () => {},
>>>>>>> 8b9220ec
      computeBoundingRect: () => {},
      getThumbTabIndex: () => {},
      eventTargetHasClass: () => {},
      registerEventHandler: () => {},
      deregisterEventHandler: () => {},
      registerThumbEventHandler: () => {},
      deregisterThumbEventHandler: () => {},
      registerBodyEventHandler: () => {},
      deregisterBodyEventHandler: () => {},
      registerWindowResizeHandler: () => {},
      deregisterWindowResizeHandler: () => {},
      notifyInput: () => {},
      notifyChange: () => {},
      setThumbStyleProperty: () => {},
      setTrackFillStyleProperty: () => {},
      setLastTickMarkStyleProperty: () => {},
      hasTickMarkClass: () => {},
      addTickMarkClass: () => {},
      removeTickMarkClass: () => {},
      getTickMarks: () => {},
      focusThumb: () => {},
      activateRipple: () => {},
      deactivateRipple: () => {},
      isRTL: () => false,
    });
  }

  /**
   * Creates a new instance of MDCSliderFoundation
   * @param {?MDCSliderAdapter} adapter
   */
  constructor(adapter) {
    super(Object.assign(MDCSliderFoundation.defaultAdapter, adapter));
    /** @private {?ClientRect} */
    this.rect_ = null;
    /** @private {boolean} */
    this.active_ = false;
    /** @private {boolean} */
    this.inTransit_ = false;
    /** @private {boolean} */
    this.discreteMotion_ = false;
    /** @private {boolean} */
    this.isDiscrete_ = false;
    /** @private {boolean} */
    this.interactingWithSlider_ = false;
    /** @private {number} */
    this.animationFrameID_ = 0;
    /** @private {number} */
    this.min_ = 0;
    /** @private {number} */
    this.max_ = 100;
    /** @private {number} */
    this.value_ = 0;
    /** @private {number} */
    this.savedTabIndex_ = 0;
    /** @private {number} */
    this.step_ = 0;
    /** @private {function(): undefined} */
    this.thumbFocusHandler_ = () => this.handleThumbFocus();
    /** @private {function(): undefined} */
    this.thumbBlurHandler_ = () => this.handleThumbBlur();
    /** @private {function(!Event): undefined} */
    this.transitionEndHandler_ = (evt) => this.handleTransitionEnd(evt);
    /** @private {function(!Event): undefined} */
    this.interactionStartHandler_ = (evt) => this.handleInteractionStart(evt);
    /** @private {function(!Event): undefined} */
    this.interactionMoveHandler_ = (evt) => this.handleInteractionMove(evt);
    /** @private {function(): undefined} */
    this.interactionEndHandler_ = () => this.handleInteractionEnd();
    /** @private {function(!Event): undefined} */
    this.keydownHandler_ = (evt) => this.handleKeydown(evt);
    /** @private {function(): undefined} */
    this.windowResizeHandler_ = () => this.layout();
  }

  init() {
    this.isDiscrete_ = this.adapter_.hasClass(cssClasses.DISCRETE);
    DOWN_EVENTS.forEach((evtName) => this.adapter_.registerEventHandler(evtName, this.interactionStartHandler_));
    this.adapter_.registerEventHandler('keydown', this.keydownHandler_);
    this.adapter_.registerEventHandler('keyup', this.interactionEndHandler_);
    this.adapter_.registerEventHandler('transitionend', this.transitionEndHandler_);
    this.adapter_.registerThumbEventHandler('focus', this.thumbFocusHandler_);
    this.adapter_.registerThumbEventHandler('blur', this.thumbBlurHandler_);
    this.adapter_.registerWindowResizeHandler(this.windowResizeHandler_);
    this.layout();
    // At last step, provide a reasonable default value to discrete slider
    if (this.isDiscrete_ && this.getStep() == 0) {
      this.step_ = 1;
    }
  }

  destroy() {
    DOWN_EVENTS.forEach((evtName) => {
      this.adapter_.deregisterEventHandler(evtName, this.interactionStartHandler_);
    });
    this.adapter_.deregisterEventHandler('keydown', this.keydownHandler_);
    this.adapter_.deregisterEventHandler('keyup', this.interactionEndHandler_);
    this.adapter_.deregisterEventHandler('transitionend', this.transitionEndHandler_);
    this.adapter_.deregisterThumbEventHandler('focus', this.thumbFocusHandler_);
    this.adapter_.deregisterThumbEventHandler('blur', this.thumbBlurHandler_);
    this.adapter_.deregisterWindowResizeHandler(this.windowResizeHandler_);
  }

  layout() {
    this.rect_ = this.adapter_.computeBoundingRect();
    this.updateUIForCurrentValue_();
  }

  /** @return {number} */
  getValue() {
    return this.value_;
  }

  /** @param {number} value */
  setValue(value) {
    this.setValue_(value);
  }

  /** @return {number} */
  getMax() {
    return this.max_;
  }

  /** @param {number} max */
  setMax(max) {
    if (max < this.min_) {
      return;
    }
    this.max_ = max;
    this.setValue_(this.value_);
    this.adapter_.setThumbAttribute(strings.ARIA_VALUEMAX, String(this.max_));
  }

  /** @return {number} */
  getMin() {
    return this.min_;
  }

  /** @param {number} min */
  setMin(min) {
    if (min > this.max_) {
      return;
    }
    this.min_ = min;
    this.setValue_(this.value_);
    this.adapter_.setThumbAttribute(strings.ARIA_VALUEMIN, String(this.min_));
  }

  /** @return {boolean} */
  isDisabled() {
    return this.adapter_.hasClass(cssClasses.DISABLED);
  }

  /** @param {boolean} disabled */
  setDisabled(disabled) {
    this.toggleClass_(cssClasses.DISABLED, disabled);
    if (disabled) {
      this.savedTabIndex_ = this.adapter_.getThumbTabIndex();
      this.adapter_.setThumbAttribute(strings.ARIA_DISABLED, 'true');
      this.adapter_.removeThumbAttribute('tabindex');
    } else {
      this.adapter_.removeThumbAttribute(strings.ARIA_DISABLED);
      if (!isNaN(this.savedTabIndex_)) {
        this.adapter_.setThumbAttribute('tabindex', String(this.savedTabIndex_));
      }
    }
  }

  /** @return {number} */
  getStep() {
    return this.step_;
  }

  /** @param {number} step */
  setStep(step) {
    if (step < 0) {
      return;
    }
    this.step_ = step;
    this.setValue_(this.value_);
    this.adapter_.setThumbAttribute(strings.DATA_STEP, String(this.step_));
  }

  /**
   * Calculates the number of tick marks for discrete slider
   * @return {number}
   */
  calculateNumberOfTickMarks() {
    if (this.step_ < 1) {
      this.step_ = 1;
    }
    let numMarks = (this.max_ - this.min_) / this.step_;
    numMarks = Math.ceil(numMarks);
    return numMarks;
  }

  /**
   * Adjusts the last tick mark style
   * @param {number} numMarks
   */
  adjustLastTickMark(numMarks) {
    // Calculate number of marks without using Math.ceil
    const rawNumMarks = (this.max_ - this.min_) / this.step_;

    // Check to see if indivisible
    if (rawNumMarks === numMarks) {
      return;
    }
    const lastStepRatio = (this.max_ - numMarks * this.step_) / this.step_ + 1;
    this.adapter_.setLastTickMarkStyleProperty('flex', String(lastStepRatio));
  }

  /**
   * Called when the thumb is focused
   */
  handleThumbFocus() {
    this.setActive_(true);
    this.updateUIForCurrentValue_();
  }

  /**
   * Called when the thumb blurs
   */
  handleThumbBlur() {
    if (!this.interactingWithSlider_) {
      this.setActive_(false);
      this.setDiscreteMotion_(false);
      if (this.isDiscrete_) {
        this.adapter_.removeValueLabelTextStyle();
      }
    }
  }
  /**
   * Update the classes on the tick marks to distinguish filled
   * @param {number} currentTickMark
   * @private
   */
  updateTickMarkClasses_(currentTickMark) {
    const tickMarks = this.adapter_.getTickMarks();
    if (tickMarks) {
      for (let i = 0; i < currentTickMark; i++) {
        if (!this.adapter_.hasTickMarkClass(tickMarks[i], cssClasses.TICK_MARK_FILLED)) {
          this.adapter_.addTickMarkClass(tickMarks[i], cssClasses.TICK_MARK_FILLED);
        }
      }
      for (let i = currentTickMark; i < tickMarks.length; i++) {
        if (this.adapter_.hasTickMarkClass(tickMarks[i], cssClasses.TICK_MARK_FILLED)) {
          this.adapter_.removeTickMarkClass(tickMarks[i], cssClasses.TICK_MARK_FILLED);
        }
      }
    }
  }

  /**
   * Called when the inTransit transition ends
   * @param {!Event} evt
   */
  handleTransitionEnd(evt) {
    if (this.inTransit_ && this.adapter_.eventTargetHasClass(evt.target, cssClasses.TRACK_FILL)) {
      this.setInTransit_(false);
    }
    // After value label grows, the discrete-motion class is added to adjust the snapping motion
    if (this.isDiscrete_ && this.adapter_.eventTargetHasClass(evt.target, cssClasses.VALUE_LABEL_TEXT)
      && this.active_) {
      this.setDiscreteMotion_(true);
    }
  }

  /**
   * Called when the user starts interacting with the slider
   * @param {!Event} evt
   */
  handleInteractionStart(evt) {
<<<<<<< HEAD
    this.interactingWithSlider_ = true;
=======
    if (this.isDisabled()) {
      return;
    }

>>>>>>> 8b9220ec
    this.setActive_(true);
    this.adapter_.activateRipple();

    const shouldTransition =
      this.adapter_.eventTargetHasClass(evt.target, cssClasses.SLIDER) ||
      this.adapter_.eventTargetHasClass(evt.target, cssClasses.TRACK) ||
      this.adapter_.eventTargetHasClass(evt.target, cssClasses.TRACK_FILL);
    this.setInTransit_(shouldTransition);

    const moveHandler = (evt) => {
      this.interactionMoveHandler_(evt);
    };

    // Note: endHandler is [de]registered on ALL potential pointer-related release event types, since some browsers
    // do not always fire these consistently in pairs.
    // (See https://github.com/material-components/material-components-web/issues/1192)
    const endHandler = () => {
      this.interactionEndHandler_();
      this.adapter_.deregisterBodyEventHandler(MOVE_EVENT_MAP[evt.type], moveHandler);
      UP_EVENTS.forEach((evtName) => this.adapter_.deregisterBodyEventHandler(evtName, endHandler));
    };

    this.adapter_.registerBodyEventHandler(MOVE_EVENT_MAP[evt.type], moveHandler);
    UP_EVENTS.forEach((evtName) => this.adapter_.registerBodyEventHandler(evtName, endHandler));
    this.setValueFromEvt_(evt);
  }

  /**
   * Called when the user moves the slider
   * @param {!Event} evt
   */
  handleInteractionMove(evt) {
    evt.preventDefault();
    this.setValueFromEvt_(evt);
  }

  /**
   * Called when the user's interaction with the slider ends
   */
  handleInteractionEnd() {
    this.adapter_.notifyChange();
    this.adapter_.deactivateRipple();
    this.adapter_.focusThumb();
    this.interactingWithSlider_ = false;
  }

  /**
   * Handles keydown events
   * @param {!Event} evt
   */
  handleKeydown(evt) {
    const value = this.getKeyIdValue_(evt);
    if (isNaN(value)) {
      return;
    }

    this.setActive_(true);
    if (!this.isDiscrete_) {
      this.setInTransit_(true);
    }

    // Prevent page from scrolling due to key presses that would normally scroll the page
    evt.preventDefault();
    this.setValue_(value);
    this.adapter_.notifyChange();
  }

  /**
   * Returns the computed name of the event
   * @param {!Event} keyboardEvt
   * @return {number}
   * @private
   */
  getKeyIdValue_(keyboardEvt) {
    let delta = this.step_ || (this.max_ - this.min_) / 100;
    if (this.adapter_.isRTL() && (
      keyboardEvt.key === KEY_IDS.ARROW_LEFT || keyboardEvt.keyCode === 37 ||
      keyboardEvt.key === KEY_IDS.ARROW_RIGHT || keyboardEvt.keyCode === 39)) {
      delta = -delta;
    }

    if (keyboardEvt.key === KEY_IDS.ARROW_LEFT || keyboardEvt.keyCode === 37
      || keyboardEvt.key === KEY_IDS.ARROW_DOWN || keyboardEvt.keyCode === 40) {
      return this.value_ - delta;
    }
    if (keyboardEvt.key === KEY_IDS.ARROW_RIGHT || keyboardEvt.keyCode === 39
      || keyboardEvt.key === KEY_IDS.ARROW_UP || keyboardEvt.keyCode === 38) {
      return this.value_ + delta;
    }
    if (keyboardEvt.key === KEY_IDS.HOME || keyboardEvt.keyCode === 36) {
      return this.min_;
    }
    if (keyboardEvt.key === KEY_IDS.END || keyboardEvt.keyCode === 35) {
      return this.max_;
    }
    if (keyboardEvt.key === KEY_IDS.PAGE_UP || keyboardEvt.keyCode === 33) {
      return this.value_ + delta * 5;
    }
    if (keyboardEvt.key === KEY_IDS.PAGE_DOWN || keyboardEvt.keyCode === 34) {
      return this.value_ - delta * 5;
    }

    return NaN;
  }

  /**
   * Returns the pageX of the event
   * @param {!Event} evt
   * @return {number}
   * @private
   */
  getPageX_(evt) {
    if (evt.targetTouches && evt.targetTouches.length > 0) {
      return evt.targetTouches[0].pageX;
    }
    return evt.pageX;
  }

  /**
   * Sets the slider value from an event
   * @param {!Event} evt
   * @private
   */
  setValueFromEvt_(evt) {
    const pageX = this.getPageX_(evt);
    const value = this.computeValueFromPageX_(pageX);
    this.setValue_(value);
  }

  /**
   * Computes the new value from the pageX position
   * @param {number} pageX
   * @return {number}
   */
  computeValueFromPageX_(pageX) {
    const xPos = pageX - this.rect_.left;
    let pctComplete = xPos / this.rect_.width;
    if (this.adapter_.isRTL()) {
      pctComplete = 1 - pctComplete;
    }

    // Fit the percentage complete between the range [min,max]
    // by remapping from [0, 1] to [min, min+(max-min)].
    return this.min_ + pctComplete * (this.max_ - this.min_);
  }

  /**
   * Sets the value of the slider
   * @param {number} value
   */
  setValue_(value) {
    const valueSetToBoundary = value === this.min_ || value === this.max_;
    if (this.isDiscrete_ && !valueSetToBoundary) {
      value = this.setDiscreteValue_(value);
    }
    if (value < this.min_) {
      value = this.min_;
    } else if (value > this.max_) {
      value = this.max_;
    }
    this.value_ = value;
    this.adapter_.setThumbAttribute(strings.ARIA_VALUENOW, String(this.value_));
    this.updateUIForCurrentValue_();
    this.adapter_.notifyInput();
  }

  /**
   * Calculates the discrete value
   * @param {number} value
   * @return {number}
   */
  setDiscreteValue_(value) {
    const numSteps = Math.round(value / this.step_);
    const discreteValue = numSteps * this.step_;
    return discreteValue;
  }
  /**
   * Calculates the locale string value length
   * @return {number}
   */
  calcLocaleStringWidth_() {
    const digitWidth = this.adapter_.getDigitWidth();
    const commaWidth = this.adapter_.getCommaWidth();
    const numOfCommas = this.value_.toLocaleString().length - this.value_.toString().length;
    return this.value_.toString().length * digitWidth + numOfCommas * commaWidth;
  }

  /**
   * Calculates the value label path
   * @return {string}
   */
  calcPath_(translatePx) {
    const digitWidth = this.adapter_.getDigitWidth();
    const localeStringWidth = this.calcLocaleStringWidth_();
    const maxTopLobeHorizontal = 30;

    // Less than 2 characters does not need to add horizontal space
    const labelHorizontalWidth = this.value_.toString().length > 2 ? localeStringWidth - (2 * digitWidth) : 0;
    // The distance added to widen the top lobe
    const topLobeHorizontal = Math.min(labelHorizontalWidth, maxTopLobeHorizontal);
    // Value to add to the sides of the toplobe to adjust for big numbers
    const extraHorizontalWidth = Math.max(labelHorizontalWidth - maxTopLobeHorizontal, 0);

    // Distributes the extra length to left and right
    let extraHorizontalWidthLeft = extraHorizontalWidth * 3 / 4;
    let extraHorizontalWidthRight = extraHorizontalWidth / 4;

    // Max width of one side of the top lobe neck arc
    // Used for when there is extraHorizontalWidth meaning that the arc is at its max width and
    // for finding the top neck corner theta since (topNeckArcWidth - topLobeHorizontal/2) affects the theta
    const topNeckArcWidth = 15;
    // If the thumb is reaching the ends of the slider then edit the left and right to make sure
    // it does not bleed off the screen.
    const distanceFromLeft =
      this.adapter_.isRTL() ? this.rect_.width - translatePx - topNeckArcWidth : translatePx - topNeckArcWidth;
    const distanceFromRight =
      this.adapter_.isRTL() ? translatePx - topNeckArcWidth : this.rect_.width - translatePx - topNeckArcWidth;

    if (distanceFromLeft < extraHorizontalWidthLeft) {
      extraHorizontalWidthRight = extraHorizontalWidth - distanceFromLeft;
      extraHorizontalWidthLeft = distanceFromLeft;
    }
    if (distanceFromRight < extraHorizontalWidthRight) {
      extraHorizontalWidthLeft = extraHorizontalWidth - distanceFromRight;
      extraHorizontalWidthRight = distanceFromRight;
    }

    // These constants define the shape of the default value label.
    // The value label changes shape based on the size of
    // the text: The top lobe spreads horizontally, and the
    // top arc on the neck moves down to keep it merging smoothly
    // with the top lobe as it expands.

    // Radius of the top lobe of the value indicator.
    const topLobeRadius = 16;
    // Radius of the top neck of the value indicator.
    const topNeckRadius = 14;
    // X position for the right side of the stem
    const rightStemX = 17;
    // X position for the left side of the stem
    const leftStemX = 15;
    // Angle of the top neck corner
    const topNeckCornerTheta = Math.acos((topNeckArcWidth - topLobeHorizontal/2)/(topLobeRadius+topNeckRadius));
    // Y position of the top neck corner
    const topNeckCornerCenterY = Math.sqrt(Math.pow(topLobeRadius+topNeckRadius, 2) -
      Math.pow(topNeckArcWidth - topLobeHorizontal/2, 2));
    // Distance between the top lobe and the bottom lobe
    const centersDifference = 40;
    // Radius of the bottom lobe
    const bottomLobeRadius = 6;
    // Radius of the bottom neck
    const bottomNeckRadius = 4.5;
    // Angle of the bottom neck (50 degrees)
    const bottomNeckTheta = 5 * Math.PI / 18;
    // Height of the bottom neck, used for the math below
    const bottomNeckHeight = Math.sin(bottomNeckTheta) * (bottomLobeRadius+bottomNeckRadius);
    // Height of value label
    const valueLabelHeight = topLobeRadius + centersDifference + bottomLobeRadius;
    // Offset values to adjust the value label to the svg of the thumb.
    const offsetY = -39;
    const offsetX = 1;

    // Each point that is needed to create the path is created here.
    const pointA = {
      x: rightStemX + (topNeckRadius - (Math.cos(topNeckCornerTheta) * topNeckRadius)) + offsetX,
      y: topLobeRadius + (topNeckCornerCenterY - (Math.sin(topNeckCornerTheta) * topNeckRadius)) + offsetY,
    };
    const pointB = {
      x: rightStemX + offsetX,
      y: topLobeRadius + topNeckCornerCenterY + offsetY,
    };
    const pointC = {
      x: rightStemX + offsetX,
      y: topLobeRadius + centersDifference - bottomNeckHeight + offsetY,
    };
    const pointD = {
      x: rightStemX + bottomNeckRadius - (Math.cos(bottomNeckTheta) * bottomNeckRadius) + 1 + offsetX,
      y: (topLobeRadius + centersDifference - bottomNeckHeight) +
         (Math.sin(bottomNeckTheta) * bottomNeckRadius) + offsetY,
    };
    const pointE = {
      x: topLobeRadius + offsetX,
      y: valueLabelHeight + offsetY,
    };
    const pointF = {
      x: leftStemX - bottomNeckRadius + (Math.cos(bottomNeckTheta) * bottomNeckRadius) - 1 + offsetX,
      y: (topLobeRadius + centersDifference - bottomNeckHeight) +
         (Math.sin(bottomNeckTheta) * bottomNeckRadius) + offsetY,
    };
    const pointG = {
      x: leftStemX + offsetX,
      y: topLobeRadius + centersDifference - bottomNeckHeight + offsetY,
    };
    const pointH = {
      x: leftStemX + offsetX,
      y: topLobeRadius + topNeckCornerCenterY + offsetY,
    };
    const pointI = {
      x: leftStemX - topNeckRadius + (Math.cos(topNeckCornerTheta) * topNeckRadius) + offsetX,
      y: topLobeRadius + (topNeckCornerCenterY - (Math.sin(topNeckCornerTheta) * topNeckRadius)) + offsetY,
    };
    const start = {
      x: topLobeRadius + (topLobeHorizontal / 2) + offsetX,
      y: 0 + offsetY,
    };
    const end = {
      x: topLobeRadius - (topLobeHorizontal / 2) + offsetX,
      y: 0 + offsetY,
    };

    // If there is extra, update the start, end, and pointA X positions for correct path
    if (extraHorizontalWidth > 0) {
      start.x = start.x + extraHorizontalWidthRight;
      end.x = end.x - extraHorizontalWidthLeft;
      pointA.x = pointA.x + extraHorizontalWidthRight;
    }

    // When the slider reaches a certain point close to the edges the extra on the side closest to the edge
    // is negative and the angles of the neck need to be updates to create smooth value label
    if (extraHorizontalWidthLeft < 0 && extraHorizontalWidth > 0) {
      const topLobeHorizontalLeft = this.adapter_.isRTL() ? (this.rect_.width - translatePx) * 2 : translatePx * 2;

      const leftTopNeckCornerTheta =
        Math.acos((topNeckArcWidth - (topLobeHorizontalLeft)/2)/(topLobeRadius+topNeckRadius));
      const leftTopNeckCornerCenterY = Math.sqrt(Math.pow(topLobeRadius+topNeckRadius, 2) -
        Math.pow(topNeckArcWidth - (topLobeHorizontalLeft)/2, 2));

      pointI.x = topNeckArcWidth - topNeckRadius + (Math.cos(leftTopNeckCornerTheta) * topNeckRadius) + offsetX;
      pointI.y =
        topLobeRadius + (leftTopNeckCornerCenterY - (Math.sin(leftTopNeckCornerTheta) * topNeckRadius)) + offsetY;
      pointH.y = topLobeRadius + leftTopNeckCornerCenterY + offsetY;
    }
    if (extraHorizontalWidthRight < 0 && extraHorizontalWidth > 0) {
      const topLobeHorizontalRight = this.adapter_.isRTL() ? translatePx * 2 : (this.rect_.width - translatePx) * 2;

      const leftTopNeckCornerTheta =
        Math.acos((topNeckArcWidth - (topLobeHorizontalRight)/2)/(topLobeRadius+topNeckRadius));
      const leftTopNeckCornerCenterY = Math.sqrt(Math.pow(topLobeRadius+topNeckRadius, 2) -
        Math.pow(topNeckArcWidth - (topLobeHorizontalRight)/2, 2));

      pointA.x = rightStemX + (topNeckRadius - (Math.cos(leftTopNeckCornerTheta) * topNeckRadius)) + offsetX;
      pointA.y =
        topLobeRadius + (leftTopNeckCornerCenterY - (Math.sin(leftTopNeckCornerTheta) * topNeckRadius)) + offsetY,
      pointB.y = topLobeRadius + leftTopNeckCornerCenterY + offsetY;
    }

    // Path is created with string concatenation
    let path = 'M ' + start.x + ' ' + start.y
      + ' A ' + topLobeRadius + ' ' + topLobeRadius + ' 0 0 1 ' + pointA.x + ' ' + pointA.y;
    // If there is extra right that needs to be added, it is added here
    if (extraHorizontalWidth > 0 && extraHorizontalWidthRight > 0) {
      path = path + ' L ' + (pointA.x - extraHorizontalWidthRight) + ' ' + pointA.y;
    }
    // The path continues to be concatenated here
    path = path + ' A ' + topNeckRadius + ' ' + topNeckRadius + ' 0 0 0 ' + pointB.x + ' ' + pointB.y
      + ' L ' + pointC.x + ' ' + pointC.y
      + ' A ' + bottomNeckRadius + ' ' + bottomNeckRadius + ' 0 0 0 ' + pointD.x + ' ' + pointD.y
      + ' A ' + bottomLobeRadius + ' ' + bottomLobeRadius + ' 0 0 1 ' + pointE.x + ' ' + pointE.y
      + ' A ' + bottomLobeRadius + ' ' + bottomLobeRadius + ' 0 0 1 ' + pointF.x + ' ' + pointF.y
      + ' A ' + bottomNeckRadius + ' ' + bottomNeckRadius + ' 0 0 0 ' + pointG.x + ' ' + pointG.y
      + ' L ' + pointH.x + ' ' + pointH.y
      + ' A ' + topNeckRadius + ' ' + topNeckRadius + ' 0 0 0 ' + pointI.x + ' ' + pointI.y;
    // If there is extra left that needs to be added, it is added here
    if (extraHorizontalWidth > 0 && extraHorizontalWidthLeft > 0) {
      path = path + ' L ' + (pointI.x - extraHorizontalWidthLeft) + ' ' + pointI.y;
    }
    // Path is finished off here
    path = path + ' A ' + topLobeRadius + ' ' + topLobeRadius + ' 0 0 1 ' + end.x + ' ' + end.y + ' Z';
    return path;
  }

  /**
   * Calculates the value label text x attribute value
   * @param {number} translatePx
   * @return {number}
   */
  calcValueLabelTextXValue_(translatePx) {
    const localeStringWidth = this.calcLocaleStringWidth_();
    let extraTranslateValue = 0;
    let topLobeHorizontal = 0;
    // Max width of one side of the top lobe neck arc
    // Used for when there is extraHorizontalWidth meaning that the arc is at its max width and
    // for finding the top neck corner theta since (topNeckArcWidth - topLobeHorizontal/2) affects the theta
    const topNeckArcWidth = 15;
    const digitWidth = this.adapter_.getDigitWidth();
    // The workspace of the svg element width
    const svgWidth = 34;

    // Calculates default translateX value for the size of the text
    let xValue = (svgWidth - localeStringWidth);
    if (this.value_.toString().length > 5) {
      xValue = (xValue * 0.75) + 4;
    } else {
      xValue = xValue / 2;
    }
    if (this.adapter_.isRTL()) {
      xValue = xValue + localeStringWidth;
    }

    // Calculates any extra translate value on either side if the slider is near the ends
    if (this.value_.toString().length > 2) {
      topLobeHorizontal = localeStringWidth - (2 * digitWidth);
    }
    const extraHorizontalWidth = topLobeHorizontal - 30;
    let extraHorizontalWidthLeft = extraHorizontalWidth * 3 / 4;
    let extraHorizontalWidthRight = extraHorizontalWidth / 4;
    if (this.adapter_.isRTL()) {
      const temp = extraHorizontalWidthRight;
      extraHorizontalWidthRight = extraHorizontalWidthLeft;
      extraHorizontalWidthLeft = temp;
    }
    if (translatePx - topNeckArcWidth < extraHorizontalWidthLeft && topLobeHorizontal > 30) {
      extraTranslateValue = extraHorizontalWidthLeft - translatePx + topNeckArcWidth;
    }
    if (this.rect_.width - translatePx - topNeckArcWidth < extraHorizontalWidthRight && topLobeHorizontal > 30) {
      extraTranslateValue = -(extraHorizontalWidthRight - (this.rect_.width - translatePx - topNeckArcWidth));
    }
    if (this.adapter_.isRTL()) {
      extraTranslateValue = -extraTranslateValue;
      extraTranslateValue -= svgWidth;
    }
    return xValue + extraTranslateValue;
  }

  /**
   * Updates the track-fill and thumb style properties to reflect current value
   */
  updateUIForCurrentValue_() {
    const pctComplete = (this.value_ - this.min_) / (this.max_ - this.min_);
    const translatePx = pctComplete * this.rect_.width;

    if (this.animationFrameID_) {
      window.cancelAnimationFrame(this.animationFrameID_);
    }
    if (this.isDiscrete_) {
      const numSteps = Math.round(this.value_ / this.step_);
      this.updateTickMarkClasses_(numSteps);
    }
    this.animationFrameID_ = requestAnimationFrame(() => {
      if (this.isDiscrete_ && this.active_) {
        const path = this.calcPath_(translatePx);
        const xValue = this.calcValueLabelTextXValue_(translatePx);
        this.adapter_.setValueLabelPath(path);
        this.adapter_.setValueLabelText(this.value_.toLocaleString());
        this.adapter_.setValueLabelTextStyleProperty('transform', `translateX(${xValue}px) translateY(-39px)`);
      }
      if (this.adapter_.isRTL()) {
        this.adapter_.setThumbStyleProperty('transform', `translateX(-${translatePx}px) translateX(50%)`);
      } else {
        this.adapter_.setThumbStyleProperty('transform', `translateX(${translatePx}px) translateX(-50%)`);
      }
      this.adapter_.setTrackFillStyleProperty('transform', `scaleX(${translatePx})`);
    });
  }

  /**
   * Toggles the active state of the slider
   * @param {boolean} active
   */
  setActive_(active) {
    this.active_ = active;
    this.toggleClass_(cssClasses.ACTIVE, this.active_);
  }

  /**
   * Toggles the inTransit state of the slider
   * @param {boolean} inTransit
   */
  setInTransit_(inTransit) {
    this.inTransit_ = inTransit;
    this.toggleClass_(cssClasses.IN_TRANSIT, this.inTransit_);
  }

  /**
   * Toggles the discreteMotion state of the slider to provide the discrete snapping motion
   * @param {boolean} discreteMotion
   */
  setDiscreteMotion_(discreteMotion) {
    this.discreteMotion_ = discreteMotion;
    this.toggleClass_(cssClasses.DISCRETE_MOTION, this.discreteMotion_);
  }

  /**
   * Conditionally adds or removes a class based on shouldBePresent
   * @param {string} className
   * @param {boolean} shouldBePresent
   */
  toggleClass_(className, shouldBePresent) {
    if (shouldBePresent) {
      this.adapter_.addClass(className);
    } else {
      this.adapter_.removeClass(className);
    }
  }
}

export default MDCSliderFoundation;<|MERGE_RESOLUTION|>--- conflicted
+++ resolved
@@ -63,16 +63,13 @@
       addClass: () => {},
       removeClass: () => {},
       setThumbAttribute: () => {},
-<<<<<<< HEAD
       setValueLabelPath: () => {},
       setValueLabelText: () => {},
       setValueLabelTextStyleProperty: () => {},
       removeValueLabelTextStyle: () => {},
       getDigitWidth: () => {},
       getCommaWidth: () => {},
-=======
       removeThumbAttribute: () => {},
->>>>>>> 8b9220ec
       computeBoundingRect: () => {},
       getThumbTabIndex: () => {},
       eventTargetHasClass: () => {},
@@ -312,7 +309,7 @@
    */
   updateTickMarkClasses_(currentTickMark) {
     const tickMarks = this.adapter_.getTickMarks();
-    if (tickMarks) {
+    if (tickMarks && tickMarks.length > 0) {
       for (let i = 0; i < currentTickMark; i++) {
         if (!this.adapter_.hasTickMarkClass(tickMarks[i], cssClasses.TICK_MARK_FILLED)) {
           this.adapter_.addTickMarkClass(tickMarks[i], cssClasses.TICK_MARK_FILLED);
@@ -346,14 +343,11 @@
    * @param {!Event} evt
    */
   handleInteractionStart(evt) {
-<<<<<<< HEAD
-    this.interactingWithSlider_ = true;
-=======
     if (this.isDisabled()) {
       return;
     }
 
->>>>>>> 8b9220ec
+    this.interactingWithSlider_ = true;
     this.setActive_(true);
     this.adapter_.activateRipple();
 
@@ -789,7 +783,7 @@
       window.cancelAnimationFrame(this.animationFrameID_);
     }
     if (this.isDiscrete_) {
-      const numSteps = Math.round(this.value_ / this.step_);
+      const numSteps = Math.round((this.value_ - this.min_) / this.step_);
       this.updateTickMarkClasses_(numSteps);
     }
     this.animationFrameID_ = requestAnimationFrame(() => {
