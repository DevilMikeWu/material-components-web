--- conflicted
+++ resolved
@@ -310,11 +310,7 @@
    */
   updateTickMarkClasses_(currentTickMark) {
     const tickMarks = this.adapter_.getTickMarks();
-<<<<<<< HEAD
-    if (tickMarks && tickMarks.length > 0) {
-=======
     if (tickMarks && tickMarks.length) {
->>>>>>> 4af50135
       for (let i = 0; i < currentTickMark; i++) {
         if (!this.adapter_.hasTickMarkClass(tickMarks[i], cssClasses.TICK_MARK_FILLED)) {
           this.adapter_.addTickMarkClass(tickMarks[i], cssClasses.TICK_MARK_FILLED);
