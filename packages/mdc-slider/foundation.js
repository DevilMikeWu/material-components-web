--- conflicted
+++ resolved
@@ -101,15 +101,11 @@
     /** @private {boolean} */
     this.inTransit_ = false;
     /** @private {boolean} */
-<<<<<<< HEAD
     this.pressed_ = false;
     /** @private {boolean} */
     this.isDiscrete_ = false;
     /** @private {boolean} */
     this.keydownDiscrete_ = false;
-=======
-    this.isDiscrete_ = false;
->>>>>>> 739aee18
     /** @private {number} */
     this.min_ = 0;
     /** @private {number} */
@@ -221,7 +217,6 @@
   }
 
   /**
-<<<<<<< HEAD
    * Called when the thumb blurs
    */
   handleThumbBlur() {
@@ -234,8 +229,6 @@
   }
 
   /**
-=======
->>>>>>> 739aee18
    * Calculates the number of tick marks for discrete slider
    * @return {number}
    */
@@ -461,8 +454,10 @@
     const discreteValue = numSteps * this.step_;
     return discreteValue;
   }
-
-<<<<<<< HEAD
+  /**
+   * Calculates the locale string value length
+   * @return {number}
+   */
   calcLocaleString_() {
     const characterWidth = 8.98;
     const commaWidth = 3.16;
@@ -479,11 +474,11 @@
     let addExtra = false;
     const characterWidth = 8.98;
     let topLobeHorizontal = 0;
-    const valueLocaleString = this.calcLocaleString_();
+    const localeStringValue = this.calcLocaleString_();
 
     // Less than 2 characters does not need to add horizontal space
     if (this.value_.toString().length > 2) {
-      topLobeHorizontal = valueLocaleString - (2 * characterWidth);
+      topLobeHorizontal = localeStringValue - (2 * characterWidth);
     }
 
     // If topLopeHorizontal is greater than 30 then add what ever is after 30 to extra
@@ -664,15 +659,15 @@
    * @return {number}
    */
   calcValueLabelTextXValue_() {
-    const valueLocaleString = this.calcLocaleString_();
-    let xValue = (34 - valueLocaleString);
+    const localeStringValue = this.calcLocaleString_();
+    let xValue = (34 - localeStringValue);
     if (this.value_.toString().length > 5) {
       xValue = (xValue * 0.75) + 4;
     } else {
       xValue = xValue / 2;
     }
     if (this.adapter_.isRTL()) {
-      xValue = xValue + valueLocaleString;
+      xValue = xValue + localeStringValue;
     }
     return xValue;
   }
@@ -685,9 +680,9 @@
     let translateValue = 0;
     let topLobeHorizontal = 0;
     const characterWidth = 8.98;
-    const valueLocaleString = this.calcLocaleString_();
+    const localeStringValue = this.calcLocaleString_();
     if (this.value_.toString().length > 2) {
-      topLobeHorizontal = valueLocaleString - (2 * characterWidth);
+      topLobeHorizontal = localeStringValue - (2 * characterWidth);
     }
     const extra = topLobeHorizontal - 30;
     let extraLeft = extra * 3 / 4;
@@ -709,8 +704,6 @@
     return translateValue;
   }
 
-=======
->>>>>>> 739aee18
   /**
    * Updates the track-fill and thumb style properties to reflect current value
    */
@@ -719,7 +712,6 @@
     const translatePx = pctComplete * this.rect_.width;
 
     requestAnimationFrame(() => {
-<<<<<<< HEAD
       if (this.isDiscrete_ && this.active_) {
         const path = this.calcPath_(translatePx);
         const xValue = this.calcValueLabelTextXValue_();
@@ -728,8 +720,6 @@
         this.adapter_.setValueLabelText(
           String(xValue), this.value_.toLocaleString(), `transform: translateX(${translateValue}px)`);
       }
-=======
->>>>>>> 739aee18
       if (this.adapter_.isRTL()) {
         this.adapter_.setThumbStyleProperty('transform', `translateX(-${translatePx}px) translateX(50%)`);
       } else {
