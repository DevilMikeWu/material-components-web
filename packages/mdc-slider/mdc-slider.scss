//
// Copyright 2018 Google Inc. All Rights Reserved.
//
// Licensed under the Apache License, Version 2.0 (the "License");
// you may not use this file except in compliance with the License.
// You may obtain a copy of the License at
//
//      http://www.apache.org/licenses/LICENSE-2.0
//
// Unless required by applicable law or agreed to in writing, software
// distributed under the License is distributed on an "AS IS" BASIS,
// WITHOUT WARRANTIES OR CONDITIONS OF ANY KIND, either express or implied.
// See the License for the specific language governing permissions and
// limitations under the License.
//

@import "@material/animation/functions";
@import "@material/ripple/common";
@import "@material/ripple/mixins";
@import "./mixins";
@import "./variables";

.mdc-slider {
  @include mdc-slider-track-color(primary);
  @include mdc-slider-track-fill-color(primary);
  @include mdc-slider-tick-mark-color(primary);
  @include mdc-slider-thumb-color(primary);

  position: relative;
  width: 100%;
  height: 48px;
  cursor: pointer;
  touch-action: pan-x;
}

.mdc-slider__track {
  position: absolute;
  width: 100%;
  height: 2px;
  margin: 23px 0;
  border-radius: 1px;
  overflow: hidden;
}

.mdc-slider__track-fill {
  position: absolute;
  width: 1px;
  height: 100%;
  transform-origin: left top;
  border-radius: 1px;
  will-change: transform;
}

.mdc-slider__tick-mark-set {
  display: flex;
  position: relative;
  margin-right: 0;
  margin-left: -1;

  // Last marker at the very end of the slider (right-most in LTR, left-most in RTL)
  &::after {
    display: block;
    width: 2px;
    height: 2px;
    border-radius: 50%;
    content: "";
  }
}

.mdc-slider__tick-mark {
  flex: 1;

  &::after {
    display: block;
    width: 2px;
    height: 2px;
    border-radius: 50%;
    content: "";
  }

  &:first-child::after {
    width: 2px;
  }
}

.mdc-slider__thumb {
  @include mdc-ripple-surface;
  @include mdc-ripple-radius-unbounded;

  position: absolute;
  width: 34px;
  height: 34px;
  margin: 7px 0;
  transform: translateX(-50%);
  will-change: transform;

  &:focus {
    outline: none;
  }
}

.mdc-slider__thumb-handle {
  position: absolute;
  overflow: visible;
  transition-duration: 150ms;
  transition-property: transform;
}

.mdc-slider__value-label {
  stroke: #6200ee;
  fill: #6200ee;
}

.mdc-slider__value-label-text {
  stroke: none;
  user-select: none;
}

.mdc-slider__value-label,
.mdc-slider__value-label-text {
  transform: scale(0.05) translate(360px, 360px);
  will-change: transform, d;
  transition: transform 100ms $mdc-animation-standard-curve-timing-function;
}

.mdc-slider--active {
  .mdc-slider__value-label,
  .mdc-slider__value-label-text {
    transform: scale(1);
  }
}

.mdc-slider--pressed {
  .mdc-slider__value-label {
    transition: d 75ms $mdc-animation-standard-curve-timing-function;
  }

  .mdc-slider__value-label-text {
    transition: transform 75ms $mdc-animation-standard-curve-timing-function;
  }
}

.mdc-slider--active:not(.mdc-slider--discrete) {
  .mdc-slider__thumb-handle {
    transform: scale($mdc-slider-thumb-handle-active-size);
  }
}

.mdc-slider--in-transit {
  .mdc-slider__thumb,
  .mdc-slider__track-fill {
    transition: transform 150ms $mdc-animation-standard-curve-timing-function;
<<<<<<< HEAD
  }
}

.mdc-slider--discrete:not(.mdc-slider--in-transit) {
  .mdc-slider__thumb,
  .mdc-slider__track-fill, {
    transition: transform 75ms $mdc-animation-standard-curve-timing-function;
=======
>>>>>>> 5852b8cb
  }
}<|MERGE_RESOLUTION|>--- conflicted
+++ resolved
@@ -101,9 +101,9 @@
 
 .mdc-slider__thumb-handle {
   position: absolute;
-  overflow: visible;
   transition-duration: 150ms;
   transition-property: transform;
+  overflow: visible;
 }
 
 .mdc-slider__value-label {
@@ -118,9 +118,9 @@
 
 .mdc-slider__value-label,
 .mdc-slider__value-label-text {
-  transform: scale(0.05) translate(360px, 360px);
+  transform: scale(.05) translate(360px, 360px);
+  transition: transform 100ms $mdc-animation-standard-curve-timing-function;
   will-change: transform, d;
-  transition: transform 100ms $mdc-animation-standard-curve-timing-function;
 }
 
 .mdc-slider--active {
@@ -150,7 +150,6 @@
   .mdc-slider__thumb,
   .mdc-slider__track-fill {
     transition: transform 150ms $mdc-animation-standard-curve-timing-function;
-<<<<<<< HEAD
   }
 }
 
@@ -158,7 +157,5 @@
   .mdc-slider__thumb,
   .mdc-slider__track-fill, {
     transition: transform 75ms $mdc-animation-standard-curve-timing-function;
-=======
->>>>>>> 5852b8cb
   }
 }