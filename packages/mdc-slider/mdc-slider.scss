--- conflicted
+++ resolved
@@ -55,12 +55,6 @@
 }
 
 .mdc-slider__thumb {
-<<<<<<< HEAD
-=======
-  @include mdc-ripple-surface;
-  @include mdc-ripple-radius-unbounded;
-
->>>>>>> d593ce63
   position: absolute;
   width: 34px;
   height: 34px;
@@ -70,14 +64,6 @@
 
   &:focus {
     outline: none;
-  }
-}
-
-.mdc-slider:not(.mdc-slider--disabled) {
-  .mdc-slider__thumb {
-    @include mdc-ripple-surface;
-    @include mdc-ripple-radius-unbounded;
-    @include mdc-states(#5725e5);
   }
 }
 
@@ -97,4 +83,11 @@
   .mdc-slider__track-fill {
     transition: transform 150ms $mdc-animation-standard-curve-timing-function;
   }
+}
+
+.mdc-slider:not(.mdc-slider--disabled) {
+  .mdc-slider__thumb {
+    @include mdc-ripple-surface;
+    @include mdc-ripple-radius-unbounded;
+  }
 }