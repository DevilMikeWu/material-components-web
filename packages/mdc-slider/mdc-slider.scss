--- conflicted
+++ resolved
@@ -26,11 +26,8 @@
   @include mdc-slider-track-fill-color(primary);
   @include mdc-slider-tick-mark-color(primary, on-primary);
   @include mdc-slider-thumb-color(primary);
-<<<<<<< HEAD
   @include mdc-slider-value-label-color(primary);
   @include mdc-slider-value-label-ink-color(on-primary);
-=======
->>>>>>> 7f25e335
 
   position: relative;
   width: 100%;
@@ -38,7 +35,6 @@
   cursor: pointer;
   touch-action: pan-x;
 }
-<<<<<<< HEAD
 
 .mdc-slider--disabled {
   @include mdc-slider-disabled-color(on-surface);
@@ -72,41 +68,6 @@
   margin-right: 0;
   margin-left: -1;
 
-=======
-
-.mdc-slider--disabled {
-  @include mdc-slider-disabled-color(on-surface);
-}
-
-.mdc-slider__track {
-  position: absolute;
-  width: 100%;
-  height: 2px;
-  margin: 23px 0;
-  border-radius: 1px;
-  overflow: hidden;
-}
-
-.mdc-slider__track-fill {
-  position: absolute;
-  width: 1px;
-  height: 100%;
-  transform-origin: left top;
-  border-radius: 1px;
-  will-change: transform;
-
-  @include mdc-rtl(".mdc-slider") {
-    transform-origin: right top;
-  }
-}
-
-.mdc-slider__tick-mark-set {
-  display: flex;
-  position: relative;
-  margin-right: 0;
-  margin-left: -1;
-
->>>>>>> 7f25e335
   @include mdc-rtl(".mdc-slider") {
     margin-right: -1px;
     margin-left: 0;
@@ -117,28 +78,11 @@
     display: block;
     width: 2px;
     height: 2px;
-<<<<<<< HEAD
-=======
     border-radius: 50%;
     content: "";
   }
 }
 
-.mdc-slider__tick-mark {
-  flex: 1;
-
-  &::after {
-    display: block;
-    width: 2px;
-    height: 2px;
-    transition: background-color 75ms $mdc-animation-standard-curve-timing-function;
->>>>>>> 7f25e335
-    border-radius: 50%;
-    content: "";
-  }
-}
-
-<<<<<<< HEAD
 .mdc-slider__tick-mark {
   flex: 1;
 
@@ -151,8 +95,6 @@
     content: "";
   }
 
-=======
->>>>>>> 7f25e335
   &:first-child::after {
     width: 2px;
   }
@@ -171,7 +113,6 @@
   }
 }
 
-<<<<<<< HEAD
 .mdc-slider .mdc-slider__thumb-handle {
   position: absolute;
   transition-duration: 150ms;
@@ -218,7 +159,6 @@
     transition: transform 100ms $mdc-animation-standard-curve-timing-function;
     opacity: 1;
   }
-}
 
 .mdc-slider--discrete-motion {
   .mdc-slider__value-label {
@@ -259,33 +199,4 @@
     @include mdc-ripple-surface;
     @include mdc-ripple-radius-unbounded;
   }
-=======
-.mdc-slider__thumb-handle {
-  transition-duration: 150ms;
-  transition-property: transform;
-}
-
-.mdc-slider--active {
-  .mdc-slider__thumb-handle {
-    transform: scale($mdc-slider-thumb-handle-active-size);
-  }
-}
-
-.mdc-slider--in-transit {
-  .mdc-slider__thumb,
-  .mdc-slider__track-fill {
-    transition: transform 150ms $mdc-animation-standard-curve-timing-function;
-  }
-
-  .mdc-slider__tick-mark::after {
-    transition: background-color 150ms $mdc-animation-standard-curve-timing-function;
-  }
-}
-
-.mdc-slider:not(.mdc-slider--disabled) {
-  .mdc-slider__thumb {
-    @include mdc-ripple-surface;
-    @include mdc-ripple-radius-unbounded;
-  }
->>>>>>> 7f25e335
 }