/**
 * @license
 * Copyright 2018 Google Inc. All Rights Reserved.
 *
 * Licensed under the Apache License, Version 2.0 (the "License");
 * you may not use this file except in compliance with the License.
 * You may obtain a copy of the License at
 *
 * http://www.apache.org/licenses/LICENSE-2.0
 *
 * Unless required by applicable law or agreed to in writing, software
 * distributed under the License is distributed on an "AS IS" BASIS,
 * WITHOUT WARRANTIES OR CONDITIONS OF ANY KIND, either express or implied.
 * See the License for the specific language governing permissions and
 * limitations under the License.
 */

import MDCComponent from '@material/base/component';

import {MDCRipple} from '@material/ripple/index';
import {strings, cssClasses} from './constants';
import MDCSliderAdapter from './adapter';
import MDCSliderFoundation from './foundation';

/**
 * @extends MDCComponent<!MDCSliderFoundation>
 */
class MDCSlider extends MDCComponent {
  static attachTo(root) {
    return new MDCSlider(root);
  }

  constructor(...args) {
    super(...args);
    /** @type {?Element} */
    this.thumb_;
    /** @type {?Element} */
    this.trackFill_;
    /** @type {?Element} */
    this.tickMarkSet_;
    /** @type {?Element} */
    this.lastTickMark_;
    /** @private {!MDCRipple} */
    this.ripple_ = this.initRipple_();
  }

  /** @return {number} */
  get value() {
    return this.foundation_.getValue();
  }

  /** @param {number} value */
  set value(value) {
    this.foundation_.setValue(value);
  }

  /** @return {number} */
  get min() {
    return this.foundation_.getMin();
  }

  /** @param {number} min */
  set min(min) {
    this.foundation_.setMin(min);
    this.layout();
  }

  /** @return {number} */
  get max() {
    return this.foundation_.getMax();
  }

  /** @param {number} max */
  set max(max) {
    this.foundation_.setMax(max);
    this.layout();
  }

  /** @return {boolean} */
  get disabled() {
    return this.foundation_.isDisabled();
  }

  /** @param {boolean} disabled */
  set disabled(disabled) {
    this.foundation_.setDisabled(disabled);
  }

  /** @return {number} */
  get step() {
    return this.foundation_.getStep();
  }

  /** @param {number} step */
  set step(step) {
    this.foundation_.setStep(step);
    this.layout();
  }

  /**
   * @return {!MDCRipple}
   * @private
   */
  initRipple_() {
    const ripple = new MDCRipple(this.root_.querySelector(strings.THUMB_SELECTOR));
    ripple.unbounded = true;
    return ripple;
  }

  destroy() {
    this.ripple_.destroy();
    super.destroy();
  }

  initialize() {
    this.thumb_ = this.root_.querySelector(strings.THUMB_SELECTOR);
    this.trackFill_ = this.root_.querySelector(strings.TRACK_FILL_SELECTOR);
    this.tickMarkSet_ = this.root_.querySelector(strings.TICK_MARK_SET_SELECTOR);
  }

  /**
   * @return {!MDCSliderFoundation}
   */
  getDefaultFoundation() {
    return new MDCSliderFoundation(
      /** @type {!MDCSliderAdapter} */ ({
        hasClass: (className) => this.root_.classList.contains(className),
        addClass: (className) => this.root_.classList.add(className),
        removeClass: (className) => this.root_.classList.remove(className),
        setThumbAttribute: (name, value) => this.thumb_.setAttribute(name, value),
        removeThumbAttribute: (name) => this.thumb_.removeAttribute(name),
        computeBoundingRect: () => this.root_.getBoundingClientRect(),
        getThumbTabIndex: () => this.thumb_.tabIndex,
        eventTargetHasClass: (target, className) => target.classList.contains(className),
        registerEventHandler: (type, handler) => {
          this.root_.addEventListener(type, handler);
        },
        deregisterEventHandler: (type, handler) => {
          this.root_.removeEventListener(type, handler);
        },
        registerBodyEventHandler: (type, handler) => {
          document.body.addEventListener(type, handler);
        },
        deregisterBodyEventHandler: (type, handler) => {
          document.body.removeEventListener(type, handler);
        },
        registerWindowResizeHandler: (handler) => {
          window.addEventListener('resize', handler);
        },
        deregisterWindowResizeHandler: (handler) => {
          window.removeEventListener('resize', handler);
        },
        notifyInput: () => {
          this.emit(strings.INPUT_EVENT, this);
        },
        notifyChange: () => {
          this.emit(strings.CHANGE_EVENT, this);
        },
        setThumbStyleProperty: (propertyName, value) => {
          this.thumb_.style.setProperty(propertyName, value);
        },
        setTrackFillStyleProperty: (propertyName, value) => {
          this.trackFill_.style.setProperty(propertyName, value);
        },
        setLastTickMarkStyleProperty: (propertyName, value) => {
          this.lastTickMark_.style.setProperty(propertyName, value);
        },
        focusThumb: () => {
          this.thumb_.focus();
        },
        activateRipple: () => {
          this.ripple_.activate();
        },
        deactivateRipple: () => {
          this.ripple_.deactivate();
        },
        isRTL: () => getComputedStyle(this.root_).direction === 'rtl',
      })
    );
  }

  initialSyncWithDOM() {
    const origValueNow = parseFloat(this.thumb_.getAttribute(strings.ARIA_VALUENOW));
    this.min = parseFloat(this.thumb_.getAttribute(strings.ARIA_VALUEMIN)) || this.min;
    this.max = parseFloat(this.thumb_.getAttribute(strings.ARIA_VALUEMAX)) || this.max;
    this.step = parseFloat(this.thumb_.getAttribute(strings.DATA_STEP)) || this.step;
    this.value = origValueNow || this.value;
<<<<<<< HEAD
    this.disabled = (
      this.thumb_.hasAttribute(strings.ARIA_DISABLED) &&
      this.thumb_.getAttribute(strings.ARIA_DISABLED) !== 'false'
    );
=======
    if (this.tickMarkSet_ && this.root_.classList.contains(cssClasses.DISCRETE)) {
      this.setUpTickMarks_();
    }
  }

  setUpTickMarks_() {
    const numMarks = this.foundation_.calculateNumberOfTickMarks();

    // Remove tick marks if there are any
    while (this.tickMarkSet_.firstChild) {
      this.tickMarkSet_.removeChild(this.tickMarkSet_.firstChild);
    }

    // Create the tick marks and append to the tick mark set
    const frag = document.createDocumentFragment();
    for (let i = 0; i < numMarks; i++) {
      const mark = document.createElement('div');
      mark.classList.add(cssClasses.TICK_MARK);
      frag.appendChild(mark);
    }
    this.tickMarkSet_.appendChild(frag);

    // Assign the last tick mark
    this.lastTickMark_ = this.root_.querySelector(strings.LAST_TICK_MARK_SELECTOR);

    this.foundation_.adjustLastTickMark(numMarks);
>>>>>>> 739aee18
  }

  layout() {
    this.foundation_.layout();
    if (this.tickMarkSet_ && this.root_.classList.contains(cssClasses.DISCRETE)) {
      this.setUpTickMarks_();
    }
  }
}

export {MDCSliderFoundation, MDCSlider};<|MERGE_RESOLUTION|>--- conflicted
+++ resolved
@@ -62,7 +62,6 @@
   /** @param {number} min */
   set min(min) {
     this.foundation_.setMin(min);
-    this.layout();
   }
 
   /** @return {number} */
@@ -73,7 +72,6 @@
   /** @param {number} max */
   set max(max) {
     this.foundation_.setMax(max);
-    this.layout();
   }
 
   /** @return {boolean} */
@@ -94,7 +92,6 @@
   /** @param {number} step */
   set step(step) {
     this.foundation_.setStep(step);
-    this.layout();
   }
 
   /**
@@ -185,12 +182,10 @@
     this.max = parseFloat(this.thumb_.getAttribute(strings.ARIA_VALUEMAX)) || this.max;
     this.step = parseFloat(this.thumb_.getAttribute(strings.DATA_STEP)) || this.step;
     this.value = origValueNow || this.value;
-<<<<<<< HEAD
     this.disabled = (
       this.thumb_.hasAttribute(strings.ARIA_DISABLED) &&
       this.thumb_.getAttribute(strings.ARIA_DISABLED) !== 'false'
     );
-=======
     if (this.tickMarkSet_ && this.root_.classList.contains(cssClasses.DISCRETE)) {
       this.setUpTickMarks_();
     }
@@ -217,7 +212,6 @@
     this.lastTickMark_ = this.root_.querySelector(strings.LAST_TICK_MARK_SELECTOR);
 
     this.foundation_.adjustLastTickMark(numMarks);
->>>>>>> 739aee18
   }
 
   layout() {
