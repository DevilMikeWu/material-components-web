--- conflicted
+++ resolved
@@ -70,7 +70,6 @@
     this.foundation_.setMax(max);
   }
 
-<<<<<<< HEAD
   /** @return {boolean} */
   get disabled() {
     return this.foundation_.isDisabled();
@@ -79,7 +78,8 @@
   /** @param {boolean} disabled */
   set disabled(disabled) {
     this.foundation_.setDisabled(disabled);
-=======
+  }
+
   /** @return {number} */
   get step() {
     return this.foundation_.getStep();
@@ -88,7 +88,6 @@
   /** @param {number} step */
   set step(step) {
     this.foundation_.setStep(step);
->>>>>>> d593ce63
   }
 
   /**
@@ -123,11 +122,8 @@
         setThumbAttribute: (name, value) => this.thumb_.setAttribute(name, value),
         removeThumbAttribute: (name) => this.thumb_.removeAttribute(name),
         computeBoundingRect: () => this.root_.getBoundingClientRect(),
-<<<<<<< HEAD
         getTabIndex: () => this.thumb_.tabIndex,
-=======
         eventTargetHasClass: (target, className) => target.classList.contains(className),
->>>>>>> d593ce63
         registerEventHandler: (type, handler) => {
           this.root_.addEventListener(type, handler);
         },
