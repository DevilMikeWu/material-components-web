/**
 * @license
 * Copyright 2018 Google Inc. All Rights Reserved.
 *
 * Licensed under the Apache License, Version 2.0 (the "License");
 * you may not use this file except in compliance with the License.
 * You may obtain a copy of the License at
 *
 * http://www.apache.org/licenses/LICENSE-2.0
 *
 * Unless required by applicable law or agreed to in writing, software
 * distributed under the License is distributed on an "AS IS" BASIS,
 * WITHOUT WARRANTIES OR CONDITIONS OF ANY KIND, either express or implied.
 * See the License for the specific language governing permissions and
 * limitations under the License.
 */

import MDCComponent from '@material/base/component';

import {MDCRipple} from '@material/ripple/index';
import {strings} from './constants';
import MDCSliderAdapter from './adapter';
import MDCSliderFoundation from './foundation';

/**
 * @extends MDCComponent<!MDCSliderFoundation>
 */
class MDCSlider extends MDCComponent {
  static attachTo(root) {
    return new MDCSlider(root);
  }

  constructor(...args) {
    super(...args);
    /** @type {?Element} */
    this.thumb_;
    /** @type {?Element} */
    this.trackFill_;
    /** @type {?Element} */
    this.tickMarkSet_;
    /** @type {?Element} */
    this.valueLabel_;
    /** @type {?Element} */
    this.valueLabelText_;
    /** @private {!MDCRipple} */
    this.ripple_ = this.initRipple_();
  }

  /** @return {number} */
  get value() {
    return this.foundation_.getValue();
  }

  /** @param {number} value */
  set value(value) {
    this.foundation_.setValue(value);
  }

  /** @return {number} */
  get min() {
    return this.foundation_.getMin();
  }

  /** @param {number} min */
  set min(min) {
    this.foundation_.setMin(min);
  }

  /** @return {number} */
  get max() {
    return this.foundation_.getMax();
  }

  /** @param {number} max */
  set max(max) {
    this.foundation_.setMax(max);
  }

  /** @return {number} */
  get step() {
    return this.foundation_.getStep();
  }

  /** @param {number} step */
  set step(step) {
    this.foundation_.setStep(step);
  }

  /**
   * @return {!MDCRipple}
   * @private
   */
  initRipple_() {
    const ripple = new MDCRipple(this.root_.querySelector(strings.THUMB_SELECTOR));
    ripple.unbounded = true;
    return ripple;
  }

  destroy() {
    this.ripple_.destroy();
    super.destroy();
  }

  initialize() {
    this.thumb_ = this.root_.querySelector(strings.THUMB_SELECTOR);
    this.trackFill_ = this.root_.querySelector(strings.TRACK_FILL_SELECTOR);
    this.tickMarkSet_ = this.root_.querySelector(strings.TICK_MARK_SET_SELECTOR);
    this.valueLabel_ = this.root_.querySelector(strings.VALUE_LABEL_SELECTOR);
    this.valueLabelText_ = this.root_.querySelector(strings.VALUE_LABEL_TEXT_SELECTOR);
  }

  /**
   * @return {!MDCSliderFoundation}
   */
  getDefaultFoundation() {
    return new MDCSliderFoundation(
      /** @type {!MDCSliderAdapter} */ ({
        hasClass: (className) => this.root_.classList.contains(className),
        addClass: (className) => this.root_.classList.add(className),
        removeClass: (className) => this.root_.classList.remove(className),
<<<<<<< HEAD
        getAttribute: (name) => this.thumb_.getAttribute(name),
        setAttribute: (name, value) => this.thumb_.setAttribute(name, value),
        setValueLabelPath: (value) => this.valueLabel_.setAttribute('d', value),
        setValueLabelText: (xValue, text, translateX) => {
          this.valueLabelText_.setAttribute('x', xValue);
          this.valueLabelText_.textContent = text;
          this.valueLabelText_.setAttribute('style', translateX);
        },
        removeValueLabelTextStyle: () => {
          this.valueLabelText_.removeAttribute('style');
        },
=======
        setThumbAttribute: (name, value) => this.thumb_.setAttribute(name, value),
>>>>>>> 5852b8cb
        computeBoundingRect: () => this.root_.getBoundingClientRect(),
        eventTargetHasClass: (target, className) => target.classList.contains(className),
        registerEventHandler: (type, handler) => {
          this.root_.addEventListener(type, handler);
        },
        deregisterEventHandler: (type, handler) => {
          this.root_.removeEventListener(type, handler);
        },
        registerBodyEventHandler: (type, handler) => {
          document.body.addEventListener(type, handler);
        },
        deregisterBodyEventHandler: (type, handler) => {
          document.body.removeEventListener(type, handler);
        },
        registerWindowResizeHandler: (handler) => {
          window.addEventListener('resize', handler);
        },
        deregisterWindowResizeHandler: (handler) => {
          window.removeEventListener('resize', handler);
        },
        notifyInput: () => {
          this.emit(strings.INPUT_EVENT, this);
        },
        notifyChange: () => {
          this.emit(strings.CHANGE_EVENT, this);
        },
        setThumbStyleProperty: (propertyName, value) => {
          this.thumb_.style.setProperty(propertyName, value);
        },
        setTrackFillStyleProperty: (propertyName, value) => {
          this.trackFill_.style.setProperty(propertyName, value);
        },
        focusThumb: () => {
          this.thumb_.focus();
        },
        activateRipple: () => {
          this.ripple_.activate();
        },
        deactivateRipple: () => {
          this.ripple_.deactivate();
        },
      })
    );
  }

  initialSyncWithDOM() {
    const origValueNow = parseFloat(this.thumb_.getAttribute(strings.ARIA_VALUENOW));
    this.min = parseFloat(this.thumb_.getAttribute(strings.ARIA_VALUEMIN)) || this.min;
    this.max = parseFloat(this.thumb_.getAttribute(strings.ARIA_VALUEMAX)) || this.max;
    this.step = parseFloat(this.thumb_.getAttribute(strings.DATA_STEP)) || this.step;
    this.value = origValueNow || this.value;
    if (this.tickMarkSet_) {
      this.setUpTickMarks();
    }
  }

  setUpTickMarks() {
    if (this.step < 1) {
      this.step = 1;
    }
    let numMarks = (this.max - this.min) / this.step;

    // In case distance between max & min is indivisible to step,
    // we place the secondary to last mark proportionally at where thumb
    // could reach and place the last mark at max value
    const indivisible = Math.ceil(numMarks) !== numMarks;
    if (indivisible) {
      numMarks = Math.ceil(numMarks);
    }

    // Remove tick marks if there are any
    while (this.tickMarkSet_.firstChild) {
      this.tickMarkSet_.removeChild(this.tickMarkSet_.firstChild);
    }

    // Create the tick marks and append to the tick mark set
    const frag = document.createDocumentFragment();
    for (let i = 0; i < numMarks; i++) {
      const mark = document.createElement('div');
      mark.classList.add(strings.TICK_MARK);
      frag.appendChild(mark);
    }
    this.tickMarkSet_.appendChild(frag);

    if (indivisible) {
      const lastStepRatio = (this.max - numMarks * this.step) / this.step + 1;
      const lastTickMark = this.root_.querySelector(strings.LAST_TICK_MARK_SELECTOR);
      lastTickMark.style.setProperty('flex', String(lastStepRatio));
    }
  }

  layout() {
    this.foundation_.layout();
  }
}

export {MDCSliderFoundation, MDCSlider};<|MERGE_RESOLUTION|>--- conflicted
+++ resolved
@@ -118,9 +118,7 @@
         hasClass: (className) => this.root_.classList.contains(className),
         addClass: (className) => this.root_.classList.add(className),
         removeClass: (className) => this.root_.classList.remove(className),
-<<<<<<< HEAD
-        getAttribute: (name) => this.thumb_.getAttribute(name),
-        setAttribute: (name, value) => this.thumb_.setAttribute(name, value),
+        setThumbAttribute: (name, value) => this.thumb_.setAttribute(name, value),
         setValueLabelPath: (value) => this.valueLabel_.setAttribute('d', value),
         setValueLabelText: (xValue, text, translateX) => {
           this.valueLabelText_.setAttribute('x', xValue);
@@ -130,9 +128,6 @@
         removeValueLabelTextStyle: () => {
           this.valueLabelText_.removeAttribute('style');
         },
-=======
-        setThumbAttribute: (name, value) => this.thumb_.setAttribute(name, value),
->>>>>>> 5852b8cb
         computeBoundingRect: () => this.root_.getBoundingClientRect(),
         eventTargetHasClass: (target, className) => target.classList.contains(className),
         registerEventHandler: (type, handler) => {
@@ -140,6 +135,12 @@
         },
         deregisterEventHandler: (type, handler) => {
           this.root_.removeEventListener(type, handler);
+        },
+        registerThumbEventHandler: (type, handler) => {
+          this.thumb_.addEventListener(type, handler);
+        },
+        deregisterThumbEventHandler: (type, handler) => {
+          this.thumb_.removeEventListener(type, handler);
         },
         registerBodyEventHandler: (type, handler) => {
           document.body.addEventListener(type, handler);
