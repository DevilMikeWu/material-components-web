{
  "name": "@material/slider",
  "version": "0.38.0",
  "description": "The Material Components for the web slider component",
<<<<<<< HEAD
  "main": "dist/mdc.slider.js",
  "license": "Apache-2.0",
=======
  "main": "index.js",
  "license": "MIT",
>>>>>>> 3fec896e
  "repository": {
    "type": "git",
    "url": "https://github.com/material-components/material-components-web.git"
  },
  "keywords": [
    "material components",
    "material design",
    "slider"
  ],
  "publishConfig": {
    "access": "public"
  },
  "dependencies": {
    "@material/animation": "^0.34.0",
    "@material/base": "^0.35.0",
    "@material/rtl": "^0.36.0",
    "@material/theme": "^0.38.0"
  }
}<|MERGE_RESOLUTION|>--- conflicted
+++ resolved
@@ -2,13 +2,8 @@
   "name": "@material/slider",
   "version": "0.38.0",
   "description": "The Material Components for the web slider component",
-<<<<<<< HEAD
   "main": "dist/mdc.slider.js",
-  "license": "Apache-2.0",
-=======
-  "main": "index.js",
   "license": "MIT",
->>>>>>> 3fec896e
   "repository": {
     "type": "git",
     "url": "https://github.com/material-components/material-components-web.git"
