{
<<<<<<< HEAD
    "name": "@material/slider",
    "version": "0.36.0",
    "description": "The Material Components for the web slider component",
    "main": "index.js",
    "license": "Apache-2.0",
    "repository": {
      "type": "git",
      "url": "https://github.com/material-components/material-components-web.git"
    },
    "keywords": [
      "material components",
      "material design",
      "slider"
    ],
    "publishConfig": {
      "access": "public"
    },
    "dependencies": {
        "@material/animation": "^0.34.0",
        "@material/base": "^0.35.0",
        "@material/ripple": "^0.36.0",
        "@material/rtl": "^0.36.0"
      }
=======
  "name": "@material/slider",
  "version": "0.38.0",
  "description": "The Material Components for the web slider component",
  "main": "index.js",
  "license": "Apache-2.0",
  "repository": {
    "type": "git",
    "url": "https://github.com/material-components/material-components-web.git"
  },
  "keywords": [
    "material components",
    "material design",
    "slider"
  ],
  "publishConfig": {
    "access": "public"
  },
  "dependencies": {
    "@material/animation": "^0.34.0",
    "@material/base": "^0.35.0",
    "@material/ripple": "^0.36.0",
    "@material/rtl": "^0.36.0"
>>>>>>> 7f25e335
  }
  <|MERGE_RESOLUTION|>--- conflicted
+++ resolved
@@ -1,31 +1,6 @@
 {
-<<<<<<< HEAD
-    "name": "@material/slider",
-    "version": "0.36.0",
-    "description": "The Material Components for the web slider component",
-    "main": "index.js",
-    "license": "Apache-2.0",
-    "repository": {
-      "type": "git",
-      "url": "https://github.com/material-components/material-components-web.git"
-    },
-    "keywords": [
-      "material components",
-      "material design",
-      "slider"
-    ],
-    "publishConfig": {
-      "access": "public"
-    },
-    "dependencies": {
-        "@material/animation": "^0.34.0",
-        "@material/base": "^0.35.0",
-        "@material/ripple": "^0.36.0",
-        "@material/rtl": "^0.36.0"
-      }
-=======
   "name": "@material/slider",
-  "version": "0.38.0",
+  "version": "0.36.0",
   "description": "The Material Components for the web slider component",
   "main": "index.js",
   "license": "Apache-2.0",
@@ -44,8 +19,8 @@
   "dependencies": {
     "@material/animation": "^0.34.0",
     "@material/base": "^0.35.0",
-    "@material/ripple": "^0.36.0",
+    "@material/ripple": "^0.38.1",
     "@material/rtl": "^0.36.0"
->>>>>>> 7f25e335
   }
+}
   