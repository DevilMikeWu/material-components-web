--- conflicted
+++ resolved
@@ -263,11 +263,6 @@
 Method Signature | Description
 --- | ---
 `hasClass(className: string) => boolean` | Returns whether the chip set element has the given class
-<<<<<<< HEAD
-`registerInteractionHandler(evtType: string, handler: EventListener) => void` | Registers an event handler on the root element for a given event
-`deregisterInteractionHandler(evtType: string, handler: EventListener) => void` | Deregisters an event handler on the root element for a given event
-=======
->>>>>>> 92778e18
 `removeChip(chip: MDCChip) => void` | Removes the chip object from the chip set
 
 ### Foundations: `MDCChipFoundation` and `MDCChipSetFoundation`
