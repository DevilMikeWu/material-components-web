--- conflicted
+++ resolved
@@ -64,10 +64,6 @@
       registerBottomLineEventHandler: () => {},
       deregisterBottomLineEventHandler: () => {},
       getNativeInput: () => {},
-<<<<<<< HEAD
-      getIdleOutlineStyleValue: () => {},
-=======
->>>>>>> 3d508338
       isFocused: () => {},
       isRtl: () => {},
     });
@@ -175,17 +171,8 @@
     const isDense = this.adapter_.hasClass(cssClasses.DENSE);
     const labelScale = isDense ? numbers.DENSE_LABEL_SCALE : numbers.LABEL_SCALE;
     const labelWidth = this.label_.getWidth() * labelScale;
-<<<<<<< HEAD
-    // Fall back to reading a specific corner's style because Firefox doesn't report the style on border-radius.
-    const radiusStyleValue = this.adapter_.getIdleOutlineStyleValue('border-radius') ||
-      this.adapter_.getIdleOutlineStyleValue('border-top-left-radius');
-    const radius = parseFloat(radiusStyleValue);
-    const isRtl = this.adapter_.isRtl();
-    this.outline_.updateSvgPath(labelWidth, radius, isRtl);
-=======
     const isRtl = this.adapter_.isRtl();
     this.outline_.updateSvgPath(labelWidth, isRtl);
->>>>>>> 3d508338
   }
 
   /**
