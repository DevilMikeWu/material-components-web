--- conflicted
+++ resolved
@@ -1,14 +1,9 @@
 {
   "name": "@material/list",
   "description": "The Material Components for the web list component",
-<<<<<<< HEAD
-  "version": "0.37.1",
-  "license": "Apache-2.0",
-  "main": "dist/mdc.menu.js",
-=======
   "version": "0.39.0-0",
   "license": "MIT",
->>>>>>> 3fec896e
+  "main": "dist/mdc.menu.js",
   "keywords": [
     "material components",
     "material design",
