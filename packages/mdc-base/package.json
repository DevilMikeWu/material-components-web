--- conflicted
+++ resolved
@@ -2,13 +2,8 @@
   "name": "@material/base",
   "description": "The set of base classes for Material Components for the web",
   "version": "0.35.0",
-<<<<<<< HEAD
-  "license": "Apache-2.0",
+  "license": "MIT",
   "main": "dist/mdc.base.js",
-=======
-  "license": "MIT",
-  "main": "index.js",
->>>>>>> 3fec896e
   "repository": {
     "type": "git",
     "url": "https://github.com/material-components/material-components-web.git"
