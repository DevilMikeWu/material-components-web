--- conflicted
+++ resolved
@@ -1,13 +1,8 @@
 {
   "name": "@material/auto-init",
   "description": "Declarative, easy-to-use auto-initialization for Material Components for the web",
-<<<<<<< HEAD
-  "version": "0.38.0",
+  "version": "0.39.0",
   "main": "dist/mdc.autoInit.js",
-=======
-  "version": "0.39.0",
-  "main": "index.js",
->>>>>>> 52a9eda1
   "license": "MIT",
   "repository": {
     "type": "git",
