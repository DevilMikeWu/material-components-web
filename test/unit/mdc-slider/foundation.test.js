--- conflicted
+++ resolved
@@ -300,7 +300,6 @@
   raf.restore();
 });
 
-<<<<<<< HEAD
 test('#setValue assigns the discrete value when slider is discrete', () => {
   const {foundation, mockAdapter} = setupTest();
   const raf = createMockRaf();
@@ -315,7 +314,10 @@
   raf.flush();
 
   assert.equal(foundation.getValue(), 76);
-=======
+
+  raf.restore();
+});
+
 test('#setValue sets the slider thumb position to negative when in an RTL context', () => {
   const {foundation, mockAdapter} = setupTest();
   const raf = createMockRaf();
@@ -329,7 +331,6 @@
   raf.flush();
 
   td.verify(mockAdapter.setThumbStyleProperty(TRANSFORM_PROP, 'translateX(-75px) translateX(50%)'));
->>>>>>> 4d52a44a
 
   raf.restore();
 });
