<!DOCTYPE html>
<!--
  Copyright 2018 Google Inc.

  Permission is hereby granted, free of charge, to any person obtaining a copy
  of this software and associated documentation files (the "Software"), to deal
  in the Software without restriction, including without limitation the rights
  to use, copy, modify, merge, publish, distribute, sublicense, and/or sell
  copies of the Software, and to permit persons to whom the Software is
  furnished to do so, subject to the following conditions:

  The above copyright notice and this permission notice shall be included in
  all copies or substantial portions of the Software.

  THE SOFTWARE IS PROVIDED "AS IS", WITHOUT WARRANTY OF ANY KIND, EXPRESS OR
  IMPLIED, INCLUDING BUT NOT LIMITED TO THE WARRANTIES OF MERCHANTABILITY,
  FITNESS FOR A PARTICULAR PURPOSE AND NONINFRINGEMENT. IN NO EVENT SHALL THE
  AUTHORS OR COPYRIGHT HOLDERS BE LIABLE FOR ANY CLAIM, DAMAGES OR OTHER
  LIABILITY, WHETHER IN AN ACTION OF CONTRACT, TORT OR OTHERWISE, ARISING FROM,
  OUT OF OR IN CONNECTION WITH THE SOFTWARE OR THE USE OR OTHER DEALINGS IN
  THE SOFTWARE.
-->
<html lang="en">
  <head>
    <meta charset="utf-8">
    <title>Dismissible Drawer - MDC Web Screenshot Test</title>
    <meta name="viewport" content="width=device-width, initial-scale=1">
    <link rel="stylesheet" href="../../../out/mdc.drawer.css">
    <link rel="stylesheet" href="../../../out/mdc.list.css">
    <link rel="stylesheet" href="../../../out/mdc.top-app-bar.css">
    <link rel="stylesheet" href="../../../out/spec/fixture.css">
    <link rel="stylesheet" href="../../../out/spec/mdc-drawer/fixture.css">

    <!-- Global site tag (gtag.js) - Google Analytics -->
    <script async src="https://www.googletagmanager.com/gtag/js?id=UA-118996389-2"></script>
    <script>
      window.dataLayer = window.dataLayer || [];
      function gtag(){dataLayer.push(arguments);}
      gtag('js', new Date());
      gtag('config', 'UA-118996389-2');
    </script>
  </head>

<<<<<<< HEAD
  <body class="test-container mdc-typography test-drawer-container">
    <main class="test-viewport">
=======
  <body class="test-container">
    <div class="test-viewport test-viewport--drawer">
>>>>>>> a925416b
      <aside class="mdc-drawer mdc-drawer--dismissible mdc-drawer--open">
        <header class="mdc-drawer__header">
          <div class="mdc-drawer__title">Title here</div>
          <div class="mdc-drawer__subtitle">Subtext</div>
        </header>
        <nav class="mdc-list">
          <a class="mdc-list-item mdc-list-item--activated" href="#" aria-selected="true" tabindex="0">
            <i class="material-icons mdc-list-item__graphic" aria-hidden="true">inbox</i>
            Inbox
          </a>
          <a class="mdc-list-item" href="#">
            <i class="material-icons mdc-list-item__graphic" aria-hidden="true">star</i>
            Star
          </a>
          <a class="mdc-list-item" href="#">
            <i class="material-icons mdc-list-item__graphic" aria-hidden="true">send</i>
            Sent Mail
          </a>
          <a class="mdc-list-item" href="#">
            <i class="material-icons mdc-list-item__graphic" aria-hidden="true">drafts</i>
            Drafts
          </a>

          <hr class="mdc-list-divider">
          <h6 class="mdc-list-group__subheader">Labels</h6>
          <a class="mdc-list-item" href="#">
            <i class="material-icons mdc-list-item__graphic" aria-hidden="true">bookmark</i>
            Family
          </a>
          <a class="mdc-list-item" href="#">
            <i class="material-icons mdc-list-item__graphic" aria-hidden="true">bookmark</i>
            Friends
          </a>
          <a class="mdc-list-item" href="#">
            <i class="material-icons mdc-list-item__graphic" aria-hidden="true">bookmark</i>
            Work
          </a>

          <hr class="mdc-list-divider">
          <a class="mdc-list-item" href="#">
            <i class="material-icons mdc-list-item__graphic" aria-hidden="true">settings</i>
            Settings
          </a>
          <a class="mdc-list-item" href="#">
            <i class="material-icons mdc-list-item__graphic" aria-hidden="true">announcement</i>
            Help & feedback
          </a>
        </nav>
      </aside>

      <div class="mdc-drawer-app-content test-drawer-app-content">
        <header class="mdc-top-app-bar">
          <div class="mdc-top-app-bar__row">
            <section class="mdc-top-app-bar__section mdc-top-app-bar__section--align-start">
              <button class="material-icons mdc-top-app-bar__navigation-icon" id="test-drawer-menu-button">menu</button>
              <span class="mdc-top-app-bar__title">Dismissible Drawer</span>
            </section>
          </div>
        </header>

<<<<<<< HEAD
        <div class="mdc-top-app-bar--fixed-adjust test-main-content">
          <p class="test-drawer-paragraph">
=======
        <main class="mdc-top-app-bar--fixed-adjust test-drawer-main-content">
          <p>
>>>>>>> a925416b
            Lorem ipsum dolor sit amet, consectetur adipiscing elit,<br>
            sed do eiusmod tempor incididunt ut labore et dolore magna aliqua. Ut<br>
            enim ad minim veniam, quis nostrud exercitation ullamco laboris nisi ut<br>
            aliquip ex ea commodo consequat. Duis aute irure dolor in reprehenderit in<br>
            voluptate velit esse cillum dolore eu fugiat nulla pariatur. Excepteur sint<br>
            occaecat cupidatat non proident, sunt in culpa qui officia deserunt mollit<br>
            anim id est laborum.
          </p>
<<<<<<< HEAD
          <p class="test-drawer-paragraph">
=======
          <p>
>>>>>>> a925416b
            Lorem ipsum dolor sit amet, consectetur adipiscing elit,<br>
            sed do eiusmod tempor incididunt ut labore et dolore magna aliqua. Ut<br>
            enim ad minim veniam, quis nostrud exercitation ullamco laboris nisi ut<br>
            aliquip ex ea commodo consequat. Duis aute irure dolor in reprehenderit in<br>
            voluptate velit esse cillum dolore eu fugiat nulla pariatur. Excepteur sint<br>
            occaecat cupidatat non proident, sunt in culpa qui officia deserunt mollit<br>
            anim id est laborum.
          </p>
<<<<<<< HEAD
          <p class="test-drawer-paragraph">
=======
          <p>
>>>>>>> a925416b
            Lorem ipsum dolor sit amet, consectetur adipiscing elit,<br>
            sed do eiusmod tempor incididunt ut labore et dolore magna aliqua. Ut<br>
            enim ad minim veniam, quis nostrud exercitation ullamco laboris nisi ut<br>
            aliquip ex ea commodo consequat. Duis aute irure dolor in reprehenderit in<br>
            voluptate velit esse cillum dolore eu fugiat nulla pariatur. Excepteur sint<br>
            occaecat cupidatat non proident, sunt in culpa qui officia deserunt mollit<br>
            anim id est laborum.
          </p>
<<<<<<< HEAD
          <p class="test-drawer-paragraph">
=======
          <p>
>>>>>>> a925416b
            Lorem ipsum dolor sit amet, consectetur adipiscing elit,<br>
            sed do eiusmod tempor incididunt ut labore et dolore magna aliqua. Ut<br>
            enim ad minim veniam, quis nostrud exercitation ullamco laboris nisi ut<br>
            aliquip ex ea commodo consequat. Duis aute irure dolor in reprehenderit in<br>
            voluptate velit esse cillum dolore eu fugiat nulla pariatur. Excepteur sint<br>
            occaecat cupidatat non proident, sunt in culpa qui officia deserunt mollit<br>
            anim id est laborum.
          </p>
<<<<<<< HEAD
        </div>
=======
          <p>
            Lorem ipsum dolor sit amet, consectetur adipiscing elit,<br>
            sed do eiusmod tempor incididunt ut labore et dolore magna aliqua. Ut<br>
            enim ad minim veniam, quis nostrud exercitation ullamco laboris nisi ut<br>
            aliquip ex ea commodo consequat. Duis aute irure dolor in reprehenderit in<br>
            voluptate velit esse cillum dolore eu fugiat nulla pariatur. Excepteur sint<br>
            occaecat cupidatat non proident, sunt in culpa qui officia deserunt mollit<br>
            anim id est laborum.
          </p>
          <p>
            Lorem ipsum dolor sit amet, consectetur adipiscing elit,<br>
            sed do eiusmod tempor incididunt ut labore et dolore magna aliqua. Ut<br>
            enim ad minim veniam, quis nostrud exercitation ullamco laboris nisi ut<br>
            aliquip ex ea commodo consequat. Duis aute irure dolor in reprehenderit in<br>
            voluptate velit esse cillum dolore eu fugiat nulla pariatur. Excepteur sint<br>
            occaecat cupidatat non proident, sunt in culpa qui officia deserunt mollit<br>
            anim id est laborum.
          </p>
          <p>
            Lorem ipsum dolor sit amet, consectetur adipiscing elit,<br>
            sed do eiusmod tempor incididunt ut labore et dolore magna aliqua. Ut<br>
            enim ad minim veniam, quis nostrud exercitation ullamco laboris nisi ut<br>
            aliquip ex ea commodo consequat. Duis aute irure dolor in reprehenderit in<br>
            voluptate velit esse cillum dolore eu fugiat nulla pariatur. Excepteur sint<br>
            occaecat cupidatat non proident, sunt in culpa qui officia deserunt mollit<br>
            anim id est laborum.
          </p>
          <p>
            Lorem ipsum dolor sit amet, consectetur adipiscing elit,<br>
            sed do eiusmod tempor incididunt ut labore et dolore magna aliqua. Ut<br>
            enim ad minim veniam, quis nostrud exercitation ullamco laboris nisi ut<br>
            aliquip ex ea commodo consequat. Duis aute irure dolor in reprehenderit in<br>
            voluptate velit esse cillum dolore eu fugiat nulla pariatur. Excepteur sint<br>
            occaecat cupidatat non proident, sunt in culpa qui officia deserunt mollit<br>
            anim id est laborum.
          </p>
          <p>
            Lorem ipsum dolor sit amet, consectetur adipiscing elit,<br>
            sed do eiusmod tempor incididunt ut labore et dolore magna aliqua. Ut<br>
            enim ad minim veniam, quis nostrud exercitation ullamco laboris nisi ut<br>
            aliquip ex ea commodo consequat. Duis aute irure dolor in reprehenderit in<br>
            voluptate velit esse cillum dolore eu fugiat nulla pariatur. Excepteur sint<br>
            occaecat cupidatat non proident, sunt in culpa qui officia deserunt mollit<br>
            anim id est laborum.
          </p>
          <p>
            Lorem ipsum dolor sit amet, consectetur adipiscing elit,<br>
            sed do eiusmod tempor incididunt ut labore et dolore magna aliqua. Ut<br>
            enim ad minim veniam, quis nostrud exercitation ullamco laboris nisi ut<br>
            aliquip ex ea commodo consequat. Duis aute irure dolor in reprehenderit in<br>
            voluptate velit esse cillum dolore eu fugiat nulla pariatur. Excepteur sint<br>
            occaecat cupidatat non proident, sunt in culpa qui officia deserunt mollit<br>
            anim id est laborum.
          </p>
          <p>
            Lorem ipsum dolor sit amet, consectetur adipiscing elit,<br>
            sed do eiusmod tempor incididunt ut labore et dolore magna aliqua. Ut<br>
            enim ad minim veniam, quis nostrud exercitation ullamco laboris nisi ut<br>
            aliquip ex ea commodo consequat. Duis aute irure dolor in reprehenderit in<br>
            voluptate velit esse cillum dolore eu fugiat nulla pariatur. Excepteur sint<br>
            occaecat cupidatat non proident, sunt in culpa qui officia deserunt mollit<br>
            anim id est laborum.
          </p>
          <p>
            Lorem ipsum dolor sit amet, consectetur adipiscing elit,<br>
            sed do eiusmod tempor incididunt ut labore et dolore magna aliqua. Ut<br>
            enim ad minim veniam, quis nostrud exercitation ullamco laboris nisi ut<br>
            aliquip ex ea commodo consequat. Duis aute irure dolor in reprehenderit in<br>
            voluptate velit esse cillum dolore eu fugiat nulla pariatur. Excepteur sint<br>
            occaecat cupidatat non proident, sunt in culpa qui officia deserunt mollit<br>
            anim id est laborum.
          </p>
        </main>
>>>>>>> a925416b
      </div>
    </div>

    <!-- Automatically provides/replaces `Promise` if missing or broken. -->
    <script src="https://cdn.jsdelivr.net/npm/es6-promise@4/dist/es6-promise.js"></script>
    <script src="https://cdn.jsdelivr.net/npm/es6-promise@4/dist/es6-promise.auto.js"></script>
    <script src="https://cdnjs.cloudflare.com/ajax/libs/fontfaceobserver/2.0.13/fontfaceobserver.standalone.js"></script>
    <script src="../../../out/material-components-web.js"></script>
    <script src="../../../out/spec/fixture.js"></script>
    <script src="../../../out/spec/mdc-drawer/fixture.js"></script>
  </body>
</html><|MERGE_RESOLUTION|>--- conflicted
+++ resolved
@@ -41,13 +41,8 @@
     </script>
   </head>
 
-<<<<<<< HEAD
-  <body class="test-container mdc-typography test-drawer-container">
-    <main class="test-viewport">
-=======
   <body class="test-container">
     <div class="test-viewport test-viewport--drawer">
->>>>>>> a925416b
       <aside class="mdc-drawer mdc-drawer--dismissible mdc-drawer--open">
         <header class="mdc-drawer__header">
           <div class="mdc-drawer__title">Title here</div>
@@ -108,63 +103,43 @@
           </div>
         </header>
 
-<<<<<<< HEAD
-        <div class="mdc-top-app-bar--fixed-adjust test-main-content">
-          <p class="test-drawer-paragraph">
-=======
         <main class="mdc-top-app-bar--fixed-adjust test-drawer-main-content">
           <p>
->>>>>>> a925416b
-            Lorem ipsum dolor sit amet, consectetur adipiscing elit,<br>
-            sed do eiusmod tempor incididunt ut labore et dolore magna aliqua. Ut<br>
-            enim ad minim veniam, quis nostrud exercitation ullamco laboris nisi ut<br>
-            aliquip ex ea commodo consequat. Duis aute irure dolor in reprehenderit in<br>
-            voluptate velit esse cillum dolore eu fugiat nulla pariatur. Excepteur sint<br>
-            occaecat cupidatat non proident, sunt in culpa qui officia deserunt mollit<br>
-            anim id est laborum.
-          </p>
-<<<<<<< HEAD
-          <p class="test-drawer-paragraph">
-=======
-          <p>
->>>>>>> a925416b
-            Lorem ipsum dolor sit amet, consectetur adipiscing elit,<br>
-            sed do eiusmod tempor incididunt ut labore et dolore magna aliqua. Ut<br>
-            enim ad minim veniam, quis nostrud exercitation ullamco laboris nisi ut<br>
-            aliquip ex ea commodo consequat. Duis aute irure dolor in reprehenderit in<br>
-            voluptate velit esse cillum dolore eu fugiat nulla pariatur. Excepteur sint<br>
-            occaecat cupidatat non proident, sunt in culpa qui officia deserunt mollit<br>
-            anim id est laborum.
-          </p>
-<<<<<<< HEAD
-          <p class="test-drawer-paragraph">
-=======
-          <p>
->>>>>>> a925416b
-            Lorem ipsum dolor sit amet, consectetur adipiscing elit,<br>
-            sed do eiusmod tempor incididunt ut labore et dolore magna aliqua. Ut<br>
-            enim ad minim veniam, quis nostrud exercitation ullamco laboris nisi ut<br>
-            aliquip ex ea commodo consequat. Duis aute irure dolor in reprehenderit in<br>
-            voluptate velit esse cillum dolore eu fugiat nulla pariatur. Excepteur sint<br>
-            occaecat cupidatat non proident, sunt in culpa qui officia deserunt mollit<br>
-            anim id est laborum.
-          </p>
-<<<<<<< HEAD
-          <p class="test-drawer-paragraph">
-=======
-          <p>
->>>>>>> a925416b
-            Lorem ipsum dolor sit amet, consectetur adipiscing elit,<br>
-            sed do eiusmod tempor incididunt ut labore et dolore magna aliqua. Ut<br>
-            enim ad minim veniam, quis nostrud exercitation ullamco laboris nisi ut<br>
-            aliquip ex ea commodo consequat. Duis aute irure dolor in reprehenderit in<br>
-            voluptate velit esse cillum dolore eu fugiat nulla pariatur. Excepteur sint<br>
-            occaecat cupidatat non proident, sunt in culpa qui officia deserunt mollit<br>
-            anim id est laborum.
-          </p>
-<<<<<<< HEAD
-        </div>
-=======
+            Lorem ipsum dolor sit amet, consectetur adipiscing elit,<br>
+            sed do eiusmod tempor incididunt ut labore et dolore magna aliqua. Ut<br>
+            enim ad minim veniam, quis nostrud exercitation ullamco laboris nisi ut<br>
+            aliquip ex ea commodo consequat. Duis aute irure dolor in reprehenderit in<br>
+            voluptate velit esse cillum dolore eu fugiat nulla pariatur. Excepteur sint<br>
+            occaecat cupidatat non proident, sunt in culpa qui officia deserunt mollit<br>
+            anim id est laborum.
+          </p>
+          <p>
+            Lorem ipsum dolor sit amet, consectetur adipiscing elit,<br>
+            sed do eiusmod tempor incididunt ut labore et dolore magna aliqua. Ut<br>
+            enim ad minim veniam, quis nostrud exercitation ullamco laboris nisi ut<br>
+            aliquip ex ea commodo consequat. Duis aute irure dolor in reprehenderit in<br>
+            voluptate velit esse cillum dolore eu fugiat nulla pariatur. Excepteur sint<br>
+            occaecat cupidatat non proident, sunt in culpa qui officia deserunt mollit<br>
+            anim id est laborum.
+          </p>
+          <p>
+            Lorem ipsum dolor sit amet, consectetur adipiscing elit,<br>
+            sed do eiusmod tempor incididunt ut labore et dolore magna aliqua. Ut<br>
+            enim ad minim veniam, quis nostrud exercitation ullamco laboris nisi ut<br>
+            aliquip ex ea commodo consequat. Duis aute irure dolor in reprehenderit in<br>
+            voluptate velit esse cillum dolore eu fugiat nulla pariatur. Excepteur sint<br>
+            occaecat cupidatat non proident, sunt in culpa qui officia deserunt mollit<br>
+            anim id est laborum.
+          </p>
+          <p>
+            Lorem ipsum dolor sit amet, consectetur adipiscing elit,<br>
+            sed do eiusmod tempor incididunt ut labore et dolore magna aliqua. Ut<br>
+            enim ad minim veniam, quis nostrud exercitation ullamco laboris nisi ut<br>
+            aliquip ex ea commodo consequat. Duis aute irure dolor in reprehenderit in<br>
+            voluptate velit esse cillum dolore eu fugiat nulla pariatur. Excepteur sint<br>
+            occaecat cupidatat non proident, sunt in culpa qui officia deserunt mollit<br>
+            anim id est laborum.
+          </p>
           <p>
             Lorem ipsum dolor sit amet, consectetur adipiscing elit,<br>
             sed do eiusmod tempor incididunt ut labore et dolore magna aliqua. Ut<br>
@@ -238,7 +213,6 @@
             anim id est laborum.
           </p>
         </main>
->>>>>>> a925416b
       </div>
     </div>
 
