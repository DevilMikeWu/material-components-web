--- conflicted
+++ resolved
@@ -67,15 +67,10 @@
     // stylelint-enable selector-class-pattern
   }
 
-<<<<<<< HEAD
-  .test-container--edge-fonts .test-font--redact-all {
-    background-color: black;
-=======
   .test-container--edge-fonts .test-font--redact-all,
   .test-container--edge-fonts .test-font--redact-prev-letter {
     display: inline-block;
     background: black;
->>>>>>> 43b293ff
     color: black;
     z-index: 1;
   }
