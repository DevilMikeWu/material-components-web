language: node_js

branches:
  # Only run Travis on:
  #   A) Commits made directly to the `master` branch (i.e., merged PRs); and
  #   B) PRs that will eventually be merged into `master`.
  # This prevents excessive resource usage and CI slowness.
  only:
    - master
    - feat/slider
<<<<<<< HEAD
=======

before_install:
  # Source the scripts to export their env vars. See https://superuser.com/a/176788/62792
  - source scripts/travis-env-vars.sh

install:
  - if has_testable_files; then npm install; fi
  # Noisy output, but useful for debugging npm package dependency version issues:
  #- npm ls

>>>>>>> 7f25e335
matrix:
  include:

  - node_js: 8
    env:
      - TEST_SUITE=lint
    script:
      - if has_testable_files; then npm run lint; else log_untestable_files; fi

  - node_js: 8
    env:
      - TEST_SUITE=unit
    addons:
      sauce_connect: true
    script:
      - if has_testable_files; then npm run test:unit && npm run posttest; else log_untestable_files; fi
    after_success:
      - codecov

  - node_js: 8
    env:
      - TEST_SUITE=closure
      - CLOSURE=1
    script:
      - if has_testable_files; then npm run test:closure; else log_untestable_files; fi

  - node_js: 8
    env:
      - TEST_SUITE=site-generator
    script:
      - if has_testable_files; then npm run test:site; else log_untestable_files; fi

  - node_js: 8
    env:
      - TEST_SUITE=screenshot
    git:
      depth: 200
    before_install: # Override global settings
      # Source the scripts to export their env vars. See https://superuser.com/a/176788/62792
      - source scripts/travis-env-vars.sh
      - source test/screenshot/infra/commands/travis.sh
    install: # Override global settings
      - npm install
      # Noisy output, but useful for debugging npm package dependency version issues:
      #- npm ls
    script:
      - npm run screenshot:test<|MERGE_RESOLUTION|>--- conflicted
+++ resolved
@@ -8,8 +8,6 @@
   only:
     - master
     - feat/slider
-<<<<<<< HEAD
-=======
 
 before_install:
   # Source the scripts to export their env vars. See https://superuser.com/a/176788/62792
@@ -20,7 +18,6 @@
   # Noisy output, but useful for debugging npm package dependency version issues:
   #- npm ls
 
->>>>>>> 7f25e335
 matrix:
   include:
 
