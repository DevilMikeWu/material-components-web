--- conflicted
+++ resolved
@@ -20,12 +20,8 @@
     <title>Grid List - Material Components Catalog</title>
     <meta name="viewport" content="width=device-width, initial-scale=1">
     <link rel="icon" type="image/png" href="/images/logo_components_color_2x_web_48dp.png">
-<<<<<<< HEAD
-    <script src="/assets/grid-list.css.js"></script>
+    <link rel="stylesheet" href="/assets/grid-list.css">
     <script src="/ready.js"></script>
-=======
-    <link rel="stylesheet" href="/assets/grid-list.css">
->>>>>>> 75785375
     <link rel="stylesheet" href="https://fonts.googleapis.com/css?family=Roboto+Mono">
     <link rel="stylesheet" href="https://fonts.googleapis.com/css?family=Roboto:300,400,500">
     <link rel="stylesheet" href="https://fonts.googleapis.com/icon?family=Material+Icons">
@@ -93,18 +89,18 @@
       </section>
 
       <section class="example">
-        <div class="mdc-form-field">
-          <div class="mdc-checkbox">
-            <input type="checkbox" class="mdc-checkbox__native-control" id="toggle-rtl" aria-labelledby="toggle-rtl-label" />
-            <div class="mdc-checkbox__background">
-              <svg class="mdc-checkbox__checkmark" viewBox="0 0 24 24">
-                <path class="mdc-checkbox__checkmark__path" fill="none" stroke="white" d="M1.73,12.91 8.1,19.28 22.79,4.59" />
-              </svg>
-              <div class="mdc-checkbox__mixedmark"></div>
+          <div class="mdc-form-field">
+            <div class="mdc-checkbox">
+              <input type="checkbox" class="mdc-checkbox__native-control" id="toggle-rtl" aria-labelledby="toggle-rtl-label" />
+              <div class="mdc-checkbox__background">
+                <svg class="mdc-checkbox__checkmark" viewBox="0 0 24 24">
+                  <path class="mdc-checkbox__checkmark__path" fill="none" stroke="white" d="M1.73,12.91 8.1,19.28 22.79,4.59" />
+                </svg>
+                <div class="mdc-checkbox__mixedmark"></div>
+              </div>
             </div>
+            <label for="toggle-rtl" id="toggle-rtl-label">Toggle RTL</label>
           </div>
-          <label for="toggle-rtl" id="toggle-rtl-label">Toggle RTL</label>
-        </div>
       </section>
 
       <section class="example examples">
@@ -741,15 +737,6 @@
           }
         });
       });
-<<<<<<< HEAD
-=======
-
-      // Hack for webpack async loading: Delay initialization until styles have loaded
-      // This is not needed when using pre-built css and js
-      setTimeout(function() {
-        initGridList();
-      }, 100);
->>>>>>> 75785375
     </script>
   </body>
 </html>