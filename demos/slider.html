<!DOCTYPE html>
<!--
  Copyright 2018 Google Inc. All rights reserved.

  Licensed under the Apache License, Version 2.0 (the "License");
  you may not use this file except in compliance with the License.
  You may obtain a copy of the License at

      https://www.apache.org/licenses/LICENSE-2.0

  Unless required by applicable law or agreed to in writing, software
  distributed under the License is distributed on an "AS IS" BASIS,
  WITHOUT WARRANTIES OR CONDITIONS OF ANY KIND, either express or implied.
  See the License for the specific language governing permissions and
  limitations under the License
-->
<html>
  <head>
    <meta charset="utf-8">
    <title>Slider - Material Components Catalog</title>
    <meta name="viewport" content="width=device-width, initial-scale=1">
    <link rel="icon" type="image/png" href="/images/logo_components_color_2x_web_48dp.png">
    <link rel="stylesheet" href="/assets/slider.css">
    <script src="/ready.js"></script>
    <link rel="stylesheet" href="https://fonts.googleapis.com/css?family=Roboto+Mono">
    <link rel="stylesheet" href="https://fonts.googleapis.com/css?family=Roboto:300,400,500">
    <link rel="stylesheet" href="https://fonts.googleapis.com/icon?family=Material+Icons">
  </head>
  <body class="mdc-typography">
    <header class="mdc-toolbar mdc-toolbar--fixed">
      <div class="mdc-toolbar__row">
        <section class="mdc-toolbar__section mdc-toolbar__section--align-start">
          <a href="/" class="catalog-back mdc-toolbar__menu-icon"><i class="material-icons">&#xE5C4;</i></a>
          <span class="mdc-toolbar__title catalog-title">Slider</span>
        </section>
      </div>
    </header>
    <main>
      <div class="mdc-toolbar-fixed-adjust"></div>
      <section class="hero">
        <div id="hero-slider-wrapper">
          <div id="hero-slider" class="mdc-slider">
               <div class="mdc-slider__track">
                <div class="mdc-slider__track-fill"></div>
              </div>
              <div class="mdc-slider__thumb" tabindex="0"
              role="slider" aria-valuemin="0" aria-valuemax="50" aria-valuenow="20"
              aria-label="Select Value">
                <svg class="mdc-slider__thumb-handle" width="34" height="34">
                  <circle cx="17" cy="17" r="6"></circle>
                </svg>
              </div>
          </div>
        </div>
      </section>

      <section id="demo-root" class="example">
        <h2>Continuous Slider</h2>
        <div class="slider-example">
            <div id="continuous-mdc-slider" class="mdc-slider">
              <div class="mdc-slider__track">
                <div class="mdc-slider__track-fill"></div>
              </div>
              <div class="mdc-slider__thumb" tabindex="0" role="slider"
              aria-valuemin="10" aria-valuemax="50" aria-valuenow="20"
              aria-label="Select Value">
                <svg class="mdc-slider__thumb-handle" width="34" height="34">
                  <circle cx="17" cy="17" r="6"></circle>
                </svg>
              </div>
            </div>
          <p>
            Value from <code>MDCSlider:input</code> event: <span id="continuous-slider-value"></span>
            <br>
            Value from <code>MDCSlider:change</code> event: <span id="continuous-slider-committed-value"></span>
          </p>
        </div>

        <h2>Discrete Slider</h2>
        <div class="slider-example">
            <div id="discrete-mdc-slider" class="mdc-slider mdc-slider--discrete">
              <div class="mdc-slider__track">
                <div class="mdc-slider__track-fill"></div>
                <div class="mdc-slider__tick-mark-set"></div>
              </div>
              <div class="mdc-slider__thumb" tabindex="0" role="slider" data-step="10" 
              aria-valuemin="0" aria-valuemax="100" aria-valuenow="20"
              aria-label="Select Value">
                <svg class="mdc-slider__thumb-handle" width="34" height="34">
                  <path class="mdc-slider__value-label"></path>
                  <circle cx="17" cy="17" r="6"></circle>
                </svg>
                <span class="mdc-slider__value-label-text"></span>
              </div>
            </div>
          <p>
            Value from <code>MDCSlider:input</code> event: <span id="discrete-slider-value"></span>
            <br>
            Value from <code>MDCSlider:change</code> event: <span id="discrete-slider-committed-value"></span>
          </p>
          <h3>Discrete Sliders with No Tick Marks</h3>
          <div id="discrete-mdc-slider1" class="mdc-slider mdc-slider--discrete">
            <div class="mdc-slider__track">
              <div class="mdc-slider__track-fill"></div>
            </div>
            <div class="mdc-slider__thumb" tabindex="0" role="slider" data-step="2" 
            aria-valuemin="0" aria-valuemax="100" aria-valuenow="20"
            aria-label="Select Value">
              <svg class="mdc-slider__thumb-handle" width="34" height="34">
                <path class="mdc-slider__value-label"></path>
                <circle cx="17" cy="17" r="6"></circle>
              </svg>
              <span class="mdc-slider__value-label-text"></span>
            </div>
          </div>
          <h3>Discrete Sliders with Large Values</h3>
          <div id="discrete-mdc-slider2" class="mdc-slider mdc-slider--discrete">
            <div class="mdc-slider__track">
              <div class="mdc-slider__track-fill"></div>
              <div class="mdc-slider__tick-mark-set"></div>
            </div>
            <div class="mdc-slider__thumb" tabindex="0" role="slider" data-step="1000" 
            aria-valuemin="1000" aria-valuemax="99000" aria-valuenow="20"
            aria-label="Select Value">
              <svg class="mdc-slider__thumb-handle" width="34" height="34">
                <path class="mdc-slider__value-label"></path>
                <circle cx="17" cy="17" r="6"></circle>
              </svg>
              <span class="mdc-slider__value-label-text"></span>
            </div>
          </div>
          <div id="discrete-mdc-slider3" class="mdc-slider mdc-slider--discrete" style="margin: 50px 0;">
            <div class="mdc-slider__track">
              <div class="mdc-slider__track-fill"></div>
              <div class="mdc-slider__tick-mark-set"></div>
            </div>
            <div class="mdc-slider__thumb" tabindex="0" role="slider" data-step="1000000000" 
            aria-valuemin="10000000000" aria-valuemax="100000000000" aria-valuenow="20"
            aria-label="Select Value">
              <svg class="mdc-slider__thumb-handle" width="34" height="34">
                <path class="mdc-slider__value-label"></path>
                <circle cx="17" cy="17" r="6"></circle>
              </svg>
              <span class="mdc-slider__value-label-text"></span>
            </div>
          </div>
        </div>
        <input type="checkbox" name="disabled"> Disabled
        <input type="checkbox" name="rtl"> RTL
      </section>
    </main>

    <script src="/assets/material-components-web.js" async></script>
    <script>
      demoReady(function() {
        mdc.slider.MDCSlider.attachTo(document.getElementById('hero-slider'));
        
        var demoRoot = document.getElementById('demo-root')
        var disabledCheckbox = demoRoot.querySelector('[name="disabled"]');
        var rtl = demoRoot.querySelector('[name="rtl"]');

        var continuousValue = demoRoot.querySelector('#continuous-slider-value');
        var continuousCommittedValue = demoRoot.querySelector('#continuous-slider-committed-value');
        var continuousSliderEl = demoRoot.querySelector('#continuous-mdc-slider');
        var continuousSlider = new mdc.slider.MDCSlider(continuousSliderEl);
        continuousSlider.listen('MDCSlider:input', function() {
          continuousValue.textContent = continuousSlider.value;
        });
        continuousSlider.listen('MDCSlider:change', function() {
          continuousCommittedValue.textContent = continuousSlider.value;
        });

        var discreteValue = demoRoot.querySelector('#discrete-slider-value');
        var discreteCommittedValue = demoRoot.querySelector('#discrete-slider-committed-value');
        var discreteSliderEl = demoRoot.querySelector('#discrete-mdc-slider');
        var discreteSlider = new mdc.slider.MDCSlider(discreteSliderEl);
        discreteSlider.listen('MDCSlider:input', function() {
          discreteValue.textContent = discreteSlider.value;
        });
        discreteSlider.listen('MDCSlider:change', function() {
          discreteCommittedValue.textContent = discreteSlider.value;
        });

<<<<<<< HEAD
        var discreteSliderEl1 = demoRoot.querySelector('#discrete-mdc-slider1');
        var discreteSlider1 = new mdc.slider.MDCSlider(discreteSliderEl1);

        var discreteSliderEl2 = demoRoot.querySelector('#discrete-mdc-slider2');
        var discreteSlider2 = new mdc.slider.MDCSlider(discreteSliderEl2);

        var discreteSliderEl3 = demoRoot.querySelector('#discrete-mdc-slider3');
        var discreteSlider3 = new mdc.slider.MDCSlider(discreteSliderEl3);

=======
        disabledCheckbox.addEventListener('change', function() {
          continuousSlider.disabled = disabledCheckbox.checked;
          discreteSlider.disabled = disabledCheckbox.checked;
        });
        
>>>>>>> 8b9220ec
        rtl.addEventListener('change', function() {
          if (rtl.checked) {
            continuousSliderEl.setAttribute('dir', 'rtl');
            discreteSliderEl.setAttribute('dir', 'rtl');
            discreteSliderEl1.setAttribute('dir', 'rtl');
            discreteSliderEl2.setAttribute('dir', 'rtl');
            discreteSliderEl3.setAttribute('dir', 'rtl');
          } else {
            continuousSliderEl.removeAttribute('dir');
            discreteSliderEl.removeAttribute('dir');
            discreteSliderEl1.removeAttribute('dir');
            discreteSliderEl2.removeAttribute('dir');
            discreteSliderEl3.removeAttribute('dir');
          }
          continuousSlider.layout();
          discreteSlider.layout();
          discreteSlider1.layout();
          discreteSlider2.layout();
          discreteSlider3.layout();
        });
      });
    </script>
  </body>
</html><|MERGE_RESOLUTION|>--- conflicted
+++ resolved
@@ -181,7 +181,6 @@
           discreteCommittedValue.textContent = discreteSlider.value;
         });
 
-<<<<<<< HEAD
         var discreteSliderEl1 = demoRoot.querySelector('#discrete-mdc-slider1');
         var discreteSlider1 = new mdc.slider.MDCSlider(discreteSliderEl1);
 
@@ -191,13 +190,14 @@
         var discreteSliderEl3 = demoRoot.querySelector('#discrete-mdc-slider3');
         var discreteSlider3 = new mdc.slider.MDCSlider(discreteSliderEl3);
 
-=======
         disabledCheckbox.addEventListener('change', function() {
           continuousSlider.disabled = disabledCheckbox.checked;
           discreteSlider.disabled = disabledCheckbox.checked;
+          discreteSlider1.disabled = disabledCheckbox.checked;
+          discreteSlider2.disabled = disabledCheckbox.checked;
+          discreteSlider3.disabled = disabledCheckbox.checked;
         });
         
->>>>>>> 8b9220ec
         rtl.addEventListener('change', function() {
           if (rtl.checked) {
             continuousSliderEl.setAttribute('dir', 'rtl');
