--- conflicted
+++ resolved
@@ -83,19 +83,12 @@
                 <div class="mdc-slider__track-fill"></div>
                 <div class="mdc-slider__tick-mark-set"></div>
               </div>
-<<<<<<< HEAD
               <div class="mdc-slider__thumb" tabindex="0" role="slider" data-step="10" 
               aria-valuemin="0" aria-valuemax="100" aria-valuenow="20"
               aria-label="Select Value">
                 <svg class="mdc-slider__thumb-handle" width="34" height="34">
                   <path class="mdc-slider__value-label"/> 
-                  <text class="mdc-slider__value-label-text" x="8" y="-18" stroke="white" fill="white">20</text>
-=======
-              <div class="mdc-slider__thumb" tabindex="0" role="slider"
-              aria-valuemin="0" aria-valuemax="50" aria-valuenow="20"
-              aria-label="Select Value">
-                <svg class="mdc-slider__thumb-handle" width="34" height="34">
->>>>>>> 739aee18
+                  <text class="mdc-slider__value-label-text"  y="-18"></text>
                   <circle cx="17" cy="17" r="6"></circle>
                 </svg>
               </div>
@@ -105,7 +98,6 @@
             <br>
             Value from <code>MDCSlider:change</code> event: <span id="discrete-slider-committed-value"></span>
           </p>
-<<<<<<< HEAD
           <h3>Discrete Sliders with No Tick Marks</h3>
           <div id="discrete-mdc-slider1" class="mdc-slider mdc-slider--discrete">
             <div class="mdc-slider__track">
@@ -116,7 +108,7 @@
             aria-label="Select Value">
               <svg class="mdc-slider__thumb-handle" width="34" height="34">
                 <path class="mdc-slider__value-label"/> 
-                <text class="mdc-slider__value-label-text" x="8" y="-18" stroke="white" fill="white">20</text>
+                <text class="mdc-slider__value-label-text"  y="-18"></text>
                 <circle cx="17" cy="17" r="6"></circle>
               </svg>
             </div>
@@ -132,7 +124,7 @@
             aria-label="Select Value">
               <svg class="mdc-slider__thumb-handle" width="34" height="34">
                 <path class="mdc-slider__value-label"/> 
-                <text class="mdc-slider__value-label-text" x="8" y="-18" stroke="white" fill="white">20</text>
+                <text class="mdc-slider__value-label-text"  y="-18"></text>
                 <circle cx="17" cy="17" r="6"></circle>
               </svg>
             </div>
@@ -147,13 +139,11 @@
             aria-label="Select Value">
               <svg class="mdc-slider__thumb-handle" width="34" height="34">
                 <path class="mdc-slider__value-label"/> 
-                <text class="mdc-slider__value-label-text" x="8" y="-18" stroke="white" fill="white">20</text>
+                <text class="mdc-slider__value-label-text" y="-18"></text>
                 <circle cx="17" cy="17" r="6"></circle>
               </svg>
             </div>
           </div>
-=======
->>>>>>> 739aee18
         </div>
         <input type="checkbox" name="rtl"> RTL
       </section>
@@ -189,7 +179,6 @@
           discreteCommittedValue.textContent = discreteSlider.value;
         });
 
-<<<<<<< HEAD
         var discreteSliderEl1 = demoRoot.querySelector('#discrete-mdc-slider1');
         var discreteSlider1 = new mdc.slider.MDCSlider(discreteSliderEl1);
 
@@ -199,13 +188,10 @@
         var discreteSliderEl3 = demoRoot.querySelector('#discrete-mdc-slider3');
         var discreteSlider3 = new mdc.slider.MDCSlider(discreteSliderEl3);
 
-=======
->>>>>>> 739aee18
         rtl.addEventListener('change', function() {
           if (rtl.checked) {
             continuousSliderEl.setAttribute('dir', 'rtl');
             discreteSliderEl.setAttribute('dir', 'rtl');
-<<<<<<< HEAD
             discreteSliderEl1.setAttribute('dir', 'rtl');
             discreteSliderEl2.setAttribute('dir', 'rtl');
             discreteSliderEl3.setAttribute('dir', 'rtl');
@@ -221,14 +207,6 @@
           discreteSlider1.layout();
           discreteSlider2.layout();
           discreteSlider3.layout();
-=======
-          } else {
-            continuousSliderEl.removeAttribute('dir');
-            discreteSliderEl.removeAttribute('dir');
-          }
-          continuousSlider.layout();
-          discreteSlider.layout();
->>>>>>> 739aee18
         });
       });
     </script>
